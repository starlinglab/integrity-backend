{
    "_meta": {
        "hash": {
            "sha256": "b28ae05cc48f13709ef4e70bdcfa050159b2fa4845a31c03b3733212d7be5280"
        },
        "pipfile-spec": 6,
        "requires": {
            "python_version": "3.9"
        },
        "sources": [
            {
                "name": "pypi",
                "url": "https://pypi.org/simple",
                "verify_ssl": true
            }
        ]
    },
    "default": {
        "certifi": {
            "hashes": [
                "sha256:35824b4c3a97115964b408844d64aa14db1cc518f6562e8d7261699d1350a9e3",
                "sha256:4ad3232f5e926d6718ec31cfc1fcadfde020920e278684144551c91769c7bc18"
            ],
            "markers": "python_version >= '3.6'",
            "version": "==2022.12.7"
        },
        "charset-normalizer": {
            "hashes": [
                "sha256:04afa6387e2b282cf78ff3dbce20f0cc071c12dc8f685bd40960cc68644cfea6",
                "sha256:04eefcee095f58eaabe6dc3cc2262f3bcd776d2c67005880894f447b3f2cb9c1",
                "sha256:0be65ccf618c1e7ac9b849c315cc2e8a8751d9cfdaa43027d4f6624bd587ab7e",
                "sha256:0c95f12b74681e9ae127728f7e5409cbbef9cd914d5896ef238cc779b8152373",
                "sha256:0ca564606d2caafb0abe6d1b5311c2649e8071eb241b2d64e75a0d0065107e62",
                "sha256:10c93628d7497c81686e8e5e557aafa78f230cd9e77dd0c40032ef90c18f2230",
                "sha256:11d117e6c63e8f495412d37e7dc2e2fff09c34b2d09dbe2bee3c6229577818be",
                "sha256:11d3bcb7be35e7b1bba2c23beedac81ee893ac9871d0ba79effc7fc01167db6c",
                "sha256:12a2b561af122e3d94cdb97fe6fb2bb2b82cef0cdca131646fdb940a1eda04f0",
                "sha256:12d1a39aa6b8c6f6248bb54550efcc1c38ce0d8096a146638fd4738e42284448",
                "sha256:1435ae15108b1cb6fffbcea2af3d468683b7afed0169ad718451f8db5d1aff6f",
                "sha256:1c60b9c202d00052183c9be85e5eaf18a4ada0a47d188a83c8f5c5b23252f649",
                "sha256:1e8fcdd8f672a1c4fc8d0bd3a2b576b152d2a349782d1eb0f6b8e52e9954731d",
                "sha256:20064ead0717cf9a73a6d1e779b23d149b53daf971169289ed2ed43a71e8d3b0",
                "sha256:21fa558996782fc226b529fdd2ed7866c2c6ec91cee82735c98a197fae39f706",
                "sha256:22908891a380d50738e1f978667536f6c6b526a2064156203d418f4856d6e86a",
                "sha256:3160a0fd9754aab7d47f95a6b63ab355388d890163eb03b2d2b87ab0a30cfa59",
                "sha256:322102cdf1ab682ecc7d9b1c5eed4ec59657a65e1c146a0da342b78f4112db23",
                "sha256:34e0a2f9c370eb95597aae63bf85eb5e96826d81e3dcf88b8886012906f509b5",
                "sha256:3573d376454d956553c356df45bb824262c397c6e26ce43e8203c4c540ee0acb",
                "sha256:3747443b6a904001473370d7810aa19c3a180ccd52a7157aacc264a5ac79265e",
                "sha256:38e812a197bf8e71a59fe55b757a84c1f946d0ac114acafaafaf21667a7e169e",
                "sha256:3a06f32c9634a8705f4ca9946d667609f52cf130d5548881401f1eb2c39b1e2c",
                "sha256:3a5fc78f9e3f501a1614a98f7c54d3969f3ad9bba8ba3d9b438c3bc5d047dd28",
                "sha256:3d9098b479e78c85080c98e1e35ff40b4a31d8953102bb0fd7d1b6f8a2111a3d",
                "sha256:3dc5b6a8ecfdc5748a7e429782598e4f17ef378e3e272eeb1340ea57c9109f41",
                "sha256:4155b51ae05ed47199dc5b2a4e62abccb274cee6b01da5b895099b61b1982974",
                "sha256:49919f8400b5e49e961f320c735388ee686a62327e773fa5b3ce6721f7e785ce",
                "sha256:53d0a3fa5f8af98a1e261de6a3943ca631c526635eb5817a87a59d9a57ebf48f",
                "sha256:5f008525e02908b20e04707a4f704cd286d94718f48bb33edddc7d7b584dddc1",
                "sha256:628c985afb2c7d27a4800bfb609e03985aaecb42f955049957814e0491d4006d",
                "sha256:65ed923f84a6844de5fd29726b888e58c62820e0769b76565480e1fdc3d062f8",
                "sha256:6734e606355834f13445b6adc38b53c0fd45f1a56a9ba06c2058f86893ae8017",
                "sha256:6baf0baf0d5d265fa7944feb9f7451cc316bfe30e8df1a61b1bb08577c554f31",
                "sha256:6f4f4668e1831850ebcc2fd0b1cd11721947b6dc7c00bf1c6bd3c929ae14f2c7",
                "sha256:6f5c2e7bc8a4bf7c426599765b1bd33217ec84023033672c1e9a8b35eaeaaaf8",
                "sha256:6f6c7a8a57e9405cad7485f4c9d3172ae486cfef1344b5ddd8e5239582d7355e",
                "sha256:7381c66e0561c5757ffe616af869b916c8b4e42b367ab29fedc98481d1e74e14",
                "sha256:73dc03a6a7e30b7edc5b01b601e53e7fc924b04e1835e8e407c12c037e81adbd",
                "sha256:74db0052d985cf37fa111828d0dd230776ac99c740e1a758ad99094be4f1803d",
                "sha256:75f2568b4189dda1c567339b48cba4ac7384accb9c2a7ed655cd86b04055c795",
                "sha256:78cacd03e79d009d95635e7d6ff12c21eb89b894c354bd2b2ed0b4763373693b",
                "sha256:80d1543d58bd3d6c271b66abf454d437a438dff01c3e62fdbcd68f2a11310d4b",
                "sha256:830d2948a5ec37c386d3170c483063798d7879037492540f10a475e3fd6f244b",
                "sha256:891cf9b48776b5c61c700b55a598621fdb7b1e301a550365571e9624f270c203",
                "sha256:8f25e17ab3039b05f762b0a55ae0b3632b2e073d9c8fc88e89aca31a6198e88f",
                "sha256:9a3267620866c9d17b959a84dd0bd2d45719b817245e49371ead79ed4f710d19",
                "sha256:a04f86f41a8916fe45ac5024ec477f41f886b3c435da2d4e3d2709b22ab02af1",
                "sha256:aaf53a6cebad0eae578f062c7d462155eada9c172bd8c4d250b8c1d8eb7f916a",
                "sha256:abc1185d79f47c0a7aaf7e2412a0eb2c03b724581139193d2d82b3ad8cbb00ac",
                "sha256:ac0aa6cd53ab9a31d397f8303f92c42f534693528fafbdb997c82bae6e477ad9",
                "sha256:ac3775e3311661d4adace3697a52ac0bab17edd166087d493b52d4f4f553f9f0",
                "sha256:b06f0d3bf045158d2fb8837c5785fe9ff9b8c93358be64461a1089f5da983137",
                "sha256:b116502087ce8a6b7a5f1814568ccbd0e9f6cfd99948aa59b0e241dc57cf739f",
                "sha256:b82fab78e0b1329e183a65260581de4375f619167478dddab510c6c6fb04d9b6",
                "sha256:bd7163182133c0c7701b25e604cf1611c0d87712e56e88e7ee5d72deab3e76b5",
                "sha256:c36bcbc0d5174a80d6cccf43a0ecaca44e81d25be4b7f90f0ed7bcfbb5a00909",
                "sha256:c3af8e0f07399d3176b179f2e2634c3ce9c1301379a6b8c9c9aeecd481da494f",
                "sha256:c84132a54c750fda57729d1e2599bb598f5fa0344085dbde5003ba429a4798c0",
                "sha256:cb7b2ab0188829593b9de646545175547a70d9a6e2b63bf2cd87a0a391599324",
                "sha256:cca4def576f47a09a943666b8f829606bcb17e2bc2d5911a46c8f8da45f56755",
                "sha256:cf6511efa4801b9b38dc5546d7547d5b5c6ef4b081c60b23e4d941d0eba9cbeb",
                "sha256:d16fd5252f883eb074ca55cb622bc0bee49b979ae4e8639fff6ca3ff44f9f854",
                "sha256:d2686f91611f9e17f4548dbf050e75b079bbc2a82be565832bc8ea9047b61c8c",
                "sha256:d7fc3fca01da18fbabe4625d64bb612b533533ed10045a2ac3dd194bfa656b60",
                "sha256:dd5653e67b149503c68c4018bf07e42eeed6b4e956b24c00ccdf93ac79cdff84",
                "sha256:de5695a6f1d8340b12a5d6d4484290ee74d61e467c39ff03b39e30df62cf83a0",
                "sha256:e0ac8959c929593fee38da1c2b64ee9778733cdf03c482c9ff1d508b6b593b2b",
                "sha256:e1b25e3ad6c909f398df8921780d6a3d120d8c09466720226fc621605b6f92b1",
                "sha256:e633940f28c1e913615fd624fcdd72fdba807bf53ea6925d6a588e84e1151531",
                "sha256:e89df2958e5159b811af9ff0f92614dabf4ff617c03a4c1c6ff53bf1c399e0e1",
                "sha256:ea9f9c6034ea2d93d9147818f17c2a0860d41b71c38b9ce4d55f21b6f9165a11",
                "sha256:f645caaf0008bacf349875a974220f1f1da349c5dbe7c4ec93048cdc785a3326",
                "sha256:f8303414c7b03f794347ad062c0516cee0e15f7a612abd0ce1e25caf6ceb47df",
                "sha256:fca62a8301b605b954ad2e9c3666f9d97f63872aa4efcae5492baca2056b74ab"
            ],
            "markers": "python_version >= '3.7'",
            "version": "==3.1.0"
        },
<<<<<<< HEAD
=======
        "click": {
            "hashes": [
                "sha256:7682dc8afb30297001674575ea00d1814d808d6a36af415a82bd481d37ba7b8e",
                "sha256:bb4d8133cb15a609f44e8213d9b391b0809795062913b383c62be0ee95b1db48"
            ],
            "markers": "python_version >= '3.7'",
            "version": "==8.1.3"
        },
        "decorator": {
            "hashes": [
                "sha256:637996211036b6385ef91435e4fae22989472f9d571faba8927ba8253acbc330",
                "sha256:b8c3f85900b9dc423225913c5aace94729fe1fa9763b38939a95226f02d37186"
            ],
            "markers": "python_version >= '3.5'",
            "version": "==5.1.1"
        },
        "future": {
            "hashes": [
                "sha256:34a17436ed1e96697a86f9de3d15a3b0be01d8bc8de9c1dffd59fb8234ed5307"
            ],
            "markers": "python_version >= '2.6' and python_version not in '3.0, 3.1, 3.2, 3.3'",
            "version": "==0.18.3"
        },
        "geocoder": {
            "hashes": [
                "sha256:a733e1dfbce3f4e1a526cac03aadcedb8ed1239cf55bd7f3a23c60075121a834",
                "sha256:c9925374c961577d0aee403b09e6f8ea1971d913f011f00ca70c76beaf7a77e7"
            ],
            "index": "pypi",
            "version": "==1.38.1"
        },
>>>>>>> 0ae50460
        "idna": {
            "hashes": [
                "sha256:814f528e8dead7d329833b91c5faa87d60bf71824cd12a7530b5526063d02cb4",
                "sha256:90b77e79eaa3eba6de819a0c442c0b4ceefc341a7a2ab77d7562bf49f425c5c2"
            ],
            "markers": "python_version >= '3.5'",
            "version": "==3.4"
        },
        "pycryptodome": {
            "hashes": [
                "sha256:028dcbf62d128b4335b61c9fbb7dd8c376594db607ef36d5721ee659719935d5",
                "sha256:12ef157eb1e01a157ca43eda275fa68f8db0dd2792bc4fe00479ab8f0e6ae075",
                "sha256:2562de213960693b6d657098505fd4493c45f3429304da67efcbeb61f0edfe89",
                "sha256:27e92c1293afcb8d2639baf7eb43f4baada86e4de0f1fb22312bfc989b95dae2",
                "sha256:36e3242c4792e54ed906c53f5d840712793dc68b726ec6baefd8d978c5282d30",
                "sha256:50a5346af703330944bea503106cd50c9c2212174cfcb9939db4deb5305a8367",
                "sha256:53dedbd2a6a0b02924718b520a723e88bcf22e37076191eb9b91b79934fb2192",
                "sha256:69f05aaa90c99ac2f2af72d8d7f185f729721ad7c4be89e9e3d0ab101b0ee875",
                "sha256:75a3a364fee153e77ed889c957f6f94ec6d234b82e7195b117180dcc9fc16f96",
                "sha256:766a8e9832128c70012e0c2b263049506cbf334fb21ff7224e2704102b6ef59e",
                "sha256:7fb90a5000cc9c9ff34b4d99f7f039e9c3477700e309ff234eafca7b7471afc0",
                "sha256:893f32210de74b9f8ac869ed66c97d04e7d351182d6d39ebd3b36d3db8bda65d",
                "sha256:8b5c28058102e2974b9868d72ae5144128485d466ba8739abd674b77971454cc",
                "sha256:924b6aad5386fb54f2645f22658cb0398b1f25bc1e714a6d1522c75d527deaa5",
                "sha256:9924248d6920b59c260adcae3ee231cd5af404ac706ad30aa4cd87051bf09c50",
                "sha256:9ec761a35dbac4a99dcbc5cd557e6e57432ddf3e17af8c3c86b44af9da0189c0",
                "sha256:a36ab51674b014ba03da7f98b675fcb8eabd709a2d8e18219f784aba2db73b72",
                "sha256:aae395f79fa549fb1f6e3dc85cf277f0351e15a22e6547250056c7f0c990d6a5",
                "sha256:c880a98376939165b7dc504559f60abe234b99e294523a273847f9e7756f4132",
                "sha256:ce7a875694cd6ccd8682017a7c06c6483600f151d8916f2b25cf7a439e600263",
                "sha256:d1b7739b68a032ad14c5e51f7e4e1a5f92f3628bba024a2bda1f30c481fc85d8",
                "sha256:dcd65355acba9a1d0fc9b923875da35ed50506e339b35436277703d7ace3e222",
                "sha256:e04e40a7f8c1669195536a37979dd87da2c32dbdc73d6fe35f0077b0c17c803b",
                "sha256:e0c04c41e9ade19fbc0eff6aacea40b831bfcb2c91c266137bcdfd0d7b2f33ba",
                "sha256:e24d4ec4b029611359566c52f31af45c5aecde7ef90bf8f31620fd44c438efe7",
                "sha256:e64738207a02a83590df35f59d708bf1e7ea0d6adce712a777be2967e5f7043c",
                "sha256:ea56a35fd0d13121417d39a83f291017551fa2c62d6daa6b04af6ece7ed30d84",
                "sha256:f2772af1c3ef8025c85335f8b828d0193fa1e43256621f613280e2c81bfad423",
                "sha256:f403a3e297a59d94121cb3ee4b1cf41f844332940a62d71f9e4a009cc3533493",
                "sha256:f572a3ff7b6029dd9b904d6be4e0ce9e309dcb847b03e3ac8698d9d23bb36525"
            ],
            "index": "pypi",
            "version": "==3.14.1"
        },
        "python-dotenv": {
            "hashes": [
                "sha256:a8df96034aae6d2d50a4ebe8216326c61c3eb64836776504fcca410e5937a3ba",
                "sha256:f5971a9226b701070a4bf2c38c89e5a3f0d64de8debda981d1db98583009122a"
            ],
            "index": "pypi",
            "version": "==1.0.0"
        },
        "requests": {
            "hashes": [
                "sha256:10e94cc4f3121ee6da529d358cdaeaff2f1c409cd377dbc72b825852f2f7e294",
                "sha256:239d7d4458afcb28a692cdd298d87542235f4ca8d36d03a15bfc128a6559a2f4"
            ],
            "index": "pypi",
            "version": "==2.30.0"
        },
        "urllib3": {
            "hashes": [
                "sha256:61717a1095d7e155cdb737ac7bb2f4324a858a1e2e6466f6d03ff630ca68d3cc",
                "sha256:d055c2f9d38dc53c808f6fdc8eab7360b6fdbbde02340ed25cfbcd817c62469e"
            ],
            "markers": "python_version >= '3.7'",
            "version": "==2.0.2"
        },
        "watchdog": {
            "hashes": [
                "sha256:083171652584e1b8829581f965b9b7723ca5f9a2cd7e20271edf264cfd7c1412",
                "sha256:117ffc6ec261639a0209a3252546b12800670d4bf5f84fbd355957a0595fe654",
                "sha256:186f6c55abc5e03872ae14c2f294a153ec7292f807af99f57611acc8caa75306",
                "sha256:195fc70c6e41237362ba720e9aaf394f8178bfc7fa68207f112d108edef1af33",
                "sha256:226b3c6c468ce72051a4c15a4cc2ef317c32590d82ba0b330403cafd98a62cfd",
                "sha256:247dcf1df956daa24828bfea5a138d0e7a7c98b1a47cf1fa5b0c3c16241fcbb7",
                "sha256:255bb5758f7e89b1a13c05a5bceccec2219f8995a3a4c4d6968fe1de6a3b2892",
                "sha256:43ce20ebb36a51f21fa376f76d1d4692452b2527ccd601950d69ed36b9e21609",
                "sha256:4f4e1c4aa54fb86316a62a87b3378c025e228178d55481d30d857c6c438897d6",
                "sha256:5952135968519e2447a01875a6f5fc8c03190b24d14ee52b0f4b1682259520b1",
                "sha256:64a27aed691408a6abd83394b38503e8176f69031ca25d64131d8d640a307591",
                "sha256:6b17d302850c8d412784d9246cfe8d7e3af6bcd45f958abb2d08a6f8bedf695d",
                "sha256:70af927aa1613ded6a68089a9262a009fbdf819f46d09c1a908d4b36e1ba2b2d",
                "sha256:7a833211f49143c3d336729b0020ffd1274078e94b0ae42e22f596999f50279c",
                "sha256:8250546a98388cbc00c3ee3cc5cf96799b5a595270dfcfa855491a64b86ef8c3",
                "sha256:97f9752208f5154e9e7b76acc8c4f5a58801b338de2af14e7e181ee3b28a5d39",
                "sha256:9f05a5f7c12452f6a27203f76779ae3f46fa30f1dd833037ea8cbc2887c60213",
                "sha256:a735a990a1095f75ca4f36ea2ef2752c99e6ee997c46b0de507ba40a09bf7330",
                "sha256:ad576a565260d8f99d97f2e64b0f97a48228317095908568a9d5c786c829d428",
                "sha256:b530ae007a5f5d50b7fbba96634c7ee21abec70dc3e7f0233339c81943848dc1",
                "sha256:bfc4d351e6348d6ec51df007432e6fe80adb53fd41183716017026af03427846",
                "sha256:d3dda00aca282b26194bdd0adec21e4c21e916956d972369359ba63ade616153",
                "sha256:d9820fe47c20c13e3c9dd544d3706a2a26c02b2b43c993b62fcd8011bcc0adb3",
                "sha256:ed80a1628cee19f5cfc6bb74e173f1b4189eb532e705e2a13e3250312a62e0c9",
                "sha256:ee3e38a6cc050a8830089f79cbec8a3878ec2fe5160cdb2dc8ccb6def8552658"
            ],
            "index": "pypi",
            "version": "==2.1.9"
        }
    },
    "develop": {
        "astroid": {
            "hashes": [
                "sha256:a1b8543ef9d36ea777194bc9b17f5f8678d2c56ee6a45b2c2f17eec96f242347",
                "sha256:c81e1c7fbac615037744d067a9bb5f9aeb655edf59b63ee8b59585475d6f80d8"
            ],
            "markers": "python_full_version >= '3.7.2'",
<<<<<<< HEAD
            "version": "==2.12.13"
        },
        "attrs": {
            "hashes": [
                "sha256:29e95c7f6778868dbd49170f98f8818f78f3dc5e0e37c0b1f474e3561b240836",
                "sha256:c9227bfc2f01993c03f68db37d1d15c9690188323c067c641f1a35ca58185f99"
            ],
            "markers": "python_version >= '3.6'",
            "version": "==22.2.0"
        },
        "black": {
            "hashes": [
                "sha256:101c69b23df9b44247bd88e1d7e90154336ac4992502d4197bdac35dd7ee3320",
                "sha256:159a46a4947f73387b4d83e87ea006dbb2337eab6c879620a3ba52699b1f4351",
                "sha256:1f58cbe16dfe8c12b7434e50ff889fa479072096d79f0a7f25e4ab8e94cd8350",
                "sha256:229351e5a18ca30f447bf724d007f890f97e13af070bb6ad4c0a441cd7596a2f",
                "sha256:436cc9167dd28040ad90d3b404aec22cedf24a6e4d7de221bec2730ec0c97bcf",
                "sha256:559c7a1ba9a006226f09e4916060982fd27334ae1998e7a38b3f33a37f7a2148",
                "sha256:7412e75863aa5c5411886804678b7d083c7c28421210180d67dfd8cf1221e1f4",
                "sha256:77d86c9f3db9b1bf6761244bc0b3572a546f5fe37917a044e02f3166d5aafa7d",
                "sha256:82d9fe8fee3401e02e79767016b4907820a7dc28d70d137eb397b92ef3cc5bfc",
                "sha256:9eedd20838bd5d75b80c9f5487dbcb06836a43833a37846cf1d8c1cc01cef59d",
                "sha256:c116eed0efb9ff870ded8b62fe9f28dd61ef6e9ddd28d83d7d264a38417dcee2",
                "sha256:d30b212bffeb1e252b31dd269dfae69dd17e06d92b87ad26e23890f3efea366f"
            ],
            "index": "pypi",
            "version": "==22.12.0"
=======
            "version": "==2.15.4"
        },
        "black": {
            "hashes": [
                "sha256:064101748afa12ad2291c2b91c960be28b817c0c7eaa35bec09cc63aa56493c5",
                "sha256:0945e13506be58bf7db93ee5853243eb368ace1c08a24c65ce108986eac65915",
                "sha256:11c410f71b876f961d1de77b9699ad19f939094c3a677323f43d7a29855fe326",
                "sha256:1c7b8d606e728a41ea1ccbd7264677e494e87cf630e399262ced92d4a8dac940",
                "sha256:1d06691f1eb8de91cd1b322f21e3bfc9efe0c7ca1f0e1eb1db44ea367dff656b",
                "sha256:3238f2aacf827d18d26db07524e44741233ae09a584273aa059066d644ca7b30",
                "sha256:32daa9783106c28815d05b724238e30718f34155653d4d6e125dc7daec8e260c",
                "sha256:35d1381d7a22cc5b2be2f72c7dfdae4072a3336060635718cc7e1ede24221d6c",
                "sha256:3a150542a204124ed00683f0db1f5cf1c2aaaa9cc3495b7a3b5976fb136090ab",
                "sha256:48f9d345675bb7fbc3dd85821b12487e1b9a75242028adad0333ce36ed2a6d27",
                "sha256:50cb33cac881766a5cd9913e10ff75b1e8eb71babf4c7104f2e9c52da1fb7de2",
                "sha256:562bd3a70495facf56814293149e51aa1be9931567474993c7942ff7d3533961",
                "sha256:67de8d0c209eb5b330cce2469503de11bca4085880d62f1628bd9972cc3366b9",
                "sha256:6b39abdfb402002b8a7d030ccc85cf5afff64ee90fa4c5aebc531e3ad0175ddb",
                "sha256:6f3c333ea1dd6771b2d3777482429864f8e258899f6ff05826c3a4fcc5ce3f70",
                "sha256:714290490c18fb0126baa0fca0a54ee795f7502b44177e1ce7624ba1c00f2331",
                "sha256:7c3eb7cea23904399866c55826b31c1f55bbcd3890ce22ff70466b907b6775c2",
                "sha256:92c543f6854c28a3c7f39f4d9b7694f9a6eb9d3c5e2ece488c327b6e7ea9b266",
                "sha256:a6f6886c9869d4daae2d1715ce34a19bbc4b95006d20ed785ca00fa03cba312d",
                "sha256:a8a968125d0a6a404842fa1bf0b349a568634f856aa08ffaff40ae0dfa52e7c6",
                "sha256:c7ab5790333c448903c4b721b59c0d80b11fe5e9803d8703e84dcb8da56fec1b",
                "sha256:e114420bf26b90d4b9daa597351337762b63039752bdf72bf361364c1aa05925",
                "sha256:e198cf27888ad6f4ff331ca1c48ffc038848ea9f031a3b40ba36aced7e22f2c8",
                "sha256:ec751418022185b0c1bb7d7736e6933d40bbb14c14a0abcf9123d1b159f98dd4",
                "sha256:f0bd2f4a58d6666500542b26354978218a9babcdc972722f4bf90779524515f3"
            ],
            "index": "pypi",
            "version": "==23.3.0"
>>>>>>> 0ae50460
        },
        "certifi": {
            "hashes": [
                "sha256:35824b4c3a97115964b408844d64aa14db1cc518f6562e8d7261699d1350a9e3",
                "sha256:4ad3232f5e926d6718ec31cfc1fcadfde020920e278684144551c91769c7bc18"
            ],
            "markers": "python_version >= '3.6'",
            "version": "==2022.12.7"
        },
        "charset-normalizer": {
            "hashes": [
                "sha256:04afa6387e2b282cf78ff3dbce20f0cc071c12dc8f685bd40960cc68644cfea6",
                "sha256:04eefcee095f58eaabe6dc3cc2262f3bcd776d2c67005880894f447b3f2cb9c1",
                "sha256:0be65ccf618c1e7ac9b849c315cc2e8a8751d9cfdaa43027d4f6624bd587ab7e",
                "sha256:0c95f12b74681e9ae127728f7e5409cbbef9cd914d5896ef238cc779b8152373",
                "sha256:0ca564606d2caafb0abe6d1b5311c2649e8071eb241b2d64e75a0d0065107e62",
                "sha256:10c93628d7497c81686e8e5e557aafa78f230cd9e77dd0c40032ef90c18f2230",
                "sha256:11d117e6c63e8f495412d37e7dc2e2fff09c34b2d09dbe2bee3c6229577818be",
                "sha256:11d3bcb7be35e7b1bba2c23beedac81ee893ac9871d0ba79effc7fc01167db6c",
                "sha256:12a2b561af122e3d94cdb97fe6fb2bb2b82cef0cdca131646fdb940a1eda04f0",
                "sha256:12d1a39aa6b8c6f6248bb54550efcc1c38ce0d8096a146638fd4738e42284448",
                "sha256:1435ae15108b1cb6fffbcea2af3d468683b7afed0169ad718451f8db5d1aff6f",
                "sha256:1c60b9c202d00052183c9be85e5eaf18a4ada0a47d188a83c8f5c5b23252f649",
                "sha256:1e8fcdd8f672a1c4fc8d0bd3a2b576b152d2a349782d1eb0f6b8e52e9954731d",
                "sha256:20064ead0717cf9a73a6d1e779b23d149b53daf971169289ed2ed43a71e8d3b0",
                "sha256:21fa558996782fc226b529fdd2ed7866c2c6ec91cee82735c98a197fae39f706",
                "sha256:22908891a380d50738e1f978667536f6c6b526a2064156203d418f4856d6e86a",
                "sha256:3160a0fd9754aab7d47f95a6b63ab355388d890163eb03b2d2b87ab0a30cfa59",
                "sha256:322102cdf1ab682ecc7d9b1c5eed4ec59657a65e1c146a0da342b78f4112db23",
                "sha256:34e0a2f9c370eb95597aae63bf85eb5e96826d81e3dcf88b8886012906f509b5",
                "sha256:3573d376454d956553c356df45bb824262c397c6e26ce43e8203c4c540ee0acb",
                "sha256:3747443b6a904001473370d7810aa19c3a180ccd52a7157aacc264a5ac79265e",
                "sha256:38e812a197bf8e71a59fe55b757a84c1f946d0ac114acafaafaf21667a7e169e",
                "sha256:3a06f32c9634a8705f4ca9946d667609f52cf130d5548881401f1eb2c39b1e2c",
                "sha256:3a5fc78f9e3f501a1614a98f7c54d3969f3ad9bba8ba3d9b438c3bc5d047dd28",
                "sha256:3d9098b479e78c85080c98e1e35ff40b4a31d8953102bb0fd7d1b6f8a2111a3d",
                "sha256:3dc5b6a8ecfdc5748a7e429782598e4f17ef378e3e272eeb1340ea57c9109f41",
                "sha256:4155b51ae05ed47199dc5b2a4e62abccb274cee6b01da5b895099b61b1982974",
                "sha256:49919f8400b5e49e961f320c735388ee686a62327e773fa5b3ce6721f7e785ce",
                "sha256:53d0a3fa5f8af98a1e261de6a3943ca631c526635eb5817a87a59d9a57ebf48f",
                "sha256:5f008525e02908b20e04707a4f704cd286d94718f48bb33edddc7d7b584dddc1",
                "sha256:628c985afb2c7d27a4800bfb609e03985aaecb42f955049957814e0491d4006d",
                "sha256:65ed923f84a6844de5fd29726b888e58c62820e0769b76565480e1fdc3d062f8",
                "sha256:6734e606355834f13445b6adc38b53c0fd45f1a56a9ba06c2058f86893ae8017",
                "sha256:6baf0baf0d5d265fa7944feb9f7451cc316bfe30e8df1a61b1bb08577c554f31",
                "sha256:6f4f4668e1831850ebcc2fd0b1cd11721947b6dc7c00bf1c6bd3c929ae14f2c7",
                "sha256:6f5c2e7bc8a4bf7c426599765b1bd33217ec84023033672c1e9a8b35eaeaaaf8",
                "sha256:6f6c7a8a57e9405cad7485f4c9d3172ae486cfef1344b5ddd8e5239582d7355e",
                "sha256:7381c66e0561c5757ffe616af869b916c8b4e42b367ab29fedc98481d1e74e14",
                "sha256:73dc03a6a7e30b7edc5b01b601e53e7fc924b04e1835e8e407c12c037e81adbd",
                "sha256:74db0052d985cf37fa111828d0dd230776ac99c740e1a758ad99094be4f1803d",
                "sha256:75f2568b4189dda1c567339b48cba4ac7384accb9c2a7ed655cd86b04055c795",
                "sha256:78cacd03e79d009d95635e7d6ff12c21eb89b894c354bd2b2ed0b4763373693b",
                "sha256:80d1543d58bd3d6c271b66abf454d437a438dff01c3e62fdbcd68f2a11310d4b",
                "sha256:830d2948a5ec37c386d3170c483063798d7879037492540f10a475e3fd6f244b",
                "sha256:891cf9b48776b5c61c700b55a598621fdb7b1e301a550365571e9624f270c203",
                "sha256:8f25e17ab3039b05f762b0a55ae0b3632b2e073d9c8fc88e89aca31a6198e88f",
                "sha256:9a3267620866c9d17b959a84dd0bd2d45719b817245e49371ead79ed4f710d19",
                "sha256:a04f86f41a8916fe45ac5024ec477f41f886b3c435da2d4e3d2709b22ab02af1",
                "sha256:aaf53a6cebad0eae578f062c7d462155eada9c172bd8c4d250b8c1d8eb7f916a",
                "sha256:abc1185d79f47c0a7aaf7e2412a0eb2c03b724581139193d2d82b3ad8cbb00ac",
                "sha256:ac0aa6cd53ab9a31d397f8303f92c42f534693528fafbdb997c82bae6e477ad9",
                "sha256:ac3775e3311661d4adace3697a52ac0bab17edd166087d493b52d4f4f553f9f0",
                "sha256:b06f0d3bf045158d2fb8837c5785fe9ff9b8c93358be64461a1089f5da983137",
                "sha256:b116502087ce8a6b7a5f1814568ccbd0e9f6cfd99948aa59b0e241dc57cf739f",
                "sha256:b82fab78e0b1329e183a65260581de4375f619167478dddab510c6c6fb04d9b6",
                "sha256:bd7163182133c0c7701b25e604cf1611c0d87712e56e88e7ee5d72deab3e76b5",
                "sha256:c36bcbc0d5174a80d6cccf43a0ecaca44e81d25be4b7f90f0ed7bcfbb5a00909",
                "sha256:c3af8e0f07399d3176b179f2e2634c3ce9c1301379a6b8c9c9aeecd481da494f",
                "sha256:c84132a54c750fda57729d1e2599bb598f5fa0344085dbde5003ba429a4798c0",
                "sha256:cb7b2ab0188829593b9de646545175547a70d9a6e2b63bf2cd87a0a391599324",
                "sha256:cca4def576f47a09a943666b8f829606bcb17e2bc2d5911a46c8f8da45f56755",
                "sha256:cf6511efa4801b9b38dc5546d7547d5b5c6ef4b081c60b23e4d941d0eba9cbeb",
                "sha256:d16fd5252f883eb074ca55cb622bc0bee49b979ae4e8639fff6ca3ff44f9f854",
                "sha256:d2686f91611f9e17f4548dbf050e75b079bbc2a82be565832bc8ea9047b61c8c",
                "sha256:d7fc3fca01da18fbabe4625d64bb612b533533ed10045a2ac3dd194bfa656b60",
                "sha256:dd5653e67b149503c68c4018bf07e42eeed6b4e956b24c00ccdf93ac79cdff84",
                "sha256:de5695a6f1d8340b12a5d6d4484290ee74d61e467c39ff03b39e30df62cf83a0",
                "sha256:e0ac8959c929593fee38da1c2b64ee9778733cdf03c482c9ff1d508b6b593b2b",
                "sha256:e1b25e3ad6c909f398df8921780d6a3d120d8c09466720226fc621605b6f92b1",
                "sha256:e633940f28c1e913615fd624fcdd72fdba807bf53ea6925d6a588e84e1151531",
                "sha256:e89df2958e5159b811af9ff0f92614dabf4ff617c03a4c1c6ff53bf1c399e0e1",
                "sha256:ea9f9c6034ea2d93d9147818f17c2a0860d41b71c38b9ce4d55f21b6f9165a11",
                "sha256:f645caaf0008bacf349875a974220f1f1da349c5dbe7c4ec93048cdc785a3326",
                "sha256:f8303414c7b03f794347ad062c0516cee0e15f7a612abd0ce1e25caf6ceb47df",
                "sha256:fca62a8301b605b954ad2e9c3666f9d97f63872aa4efcae5492baca2056b74ab"
            ],
            "markers": "python_version >= '3.7'",
            "version": "==3.1.0"
        },
        "click": {
            "hashes": [
                "sha256:7682dc8afb30297001674575ea00d1814d808d6a36af415a82bd481d37ba7b8e",
                "sha256:bb4d8133cb15a609f44e8213d9b391b0809795062913b383c62be0ee95b1db48"
            ],
            "markers": "python_version >= '3.7'",
            "version": "==8.1.3"
        },
        "dill": {
            "hashes": [
                "sha256:a07ffd2351b8c678dfc4a856a3005f8067aea51d6ba6c700796a4d9e280f39f0",
                "sha256:e5db55f3687856d8fbdab002ed78544e1c4559a130302693d839dfe8f93f2373"
            ],
            "markers": "python_version < '3.11'",
            "version": "==0.3.6"
        },
        "exceptiongroup": {
            "hashes": [
<<<<<<< HEAD
                "sha256:327cbda3da756e2de031a3107b81ab7b3770a602c4d16ca618298c526f4bec1e",
                "sha256:bcb67d800a4497e1b404c2dd44fca47d3b7a5e5433dbab67f96c1a685cdfdf23"
            ],
            "markers": "python_version < '3.11'",
            "version": "==1.1.0"
=======
                "sha256:232c37c63e4f682982c8b6459f33a8981039e5fb8756b2074364e5055c498c9e",
                "sha256:d484c3090ba2889ae2928419117447a14daf3c1231d5e30d0aae34f354f01785"
            ],
            "markers": "python_version < '3.11'",
            "version": "==1.1.1"
>>>>>>> 0ae50460
        },
        "idna": {
            "hashes": [
                "sha256:814f528e8dead7d329833b91c5faa87d60bf71824cd12a7530b5526063d02cb4",
                "sha256:90b77e79eaa3eba6de819a0c442c0b4ceefc341a7a2ab77d7562bf49f425c5c2"
            ],
            "markers": "python_version >= '3.5'",
            "version": "==3.4"
        },
        "iniconfig": {
            "hashes": [
                "sha256:2d91e135bf72d31a410b17c16da610a82cb55f6b0477d1a902134b24a455b8b3",
                "sha256:b6a85871a79d2e3b22d2d1b94ac2824226a63c6b741c88f7ae975f18b6778374"
            ],
            "markers": "python_version >= '3.7'",
            "version": "==2.0.0"
        },
        "isort": {
            "hashes": [
                "sha256:8bef7dde241278824a6d83f44a544709b065191b95b6e50894bdc722fcba0504",
                "sha256:f84c2818376e66cf843d497486ea8fed8700b340f308f076c6fb1229dff318b6"
            ],
            "markers": "python_full_version >= '3.8.0'",
            "version": "==5.12.0"
        },
        "lazy-object-proxy": {
            "hashes": [
                "sha256:09763491ce220c0299688940f8dc2c5d05fd1f45af1e42e636b2e8b2303e4382",
                "sha256:0a891e4e41b54fd5b8313b96399f8b0e173bbbfc03c7631f01efbe29bb0bcf82",
                "sha256:189bbd5d41ae7a498397287c408617fe5c48633e7755287b21d741f7db2706a9",
                "sha256:18b78ec83edbbeb69efdc0e9c1cb41a3b1b1ed11ddd8ded602464c3fc6020494",
                "sha256:1aa3de4088c89a1b69f8ec0dcc169aa725b0ff017899ac568fe44ddc1396df46",
                "sha256:212774e4dfa851e74d393a2370871e174d7ff0ebc980907723bb67d25c8a7c30",
                "sha256:2d0daa332786cf3bb49e10dc6a17a52f6a8f9601b4cf5c295a4f85854d61de63",
                "sha256:5f83ac4d83ef0ab017683d715ed356e30dd48a93746309c8f3517e1287523ef4",
                "sha256:659fb5809fa4629b8a1ac5106f669cfc7bef26fbb389dda53b3e010d1ac4ebae",
                "sha256:660c94ea760b3ce47d1855a30984c78327500493d396eac4dfd8bd82041b22be",
                "sha256:66a3de4a3ec06cd8af3f61b8e1ec67614fbb7c995d02fa224813cb7afefee701",
                "sha256:721532711daa7db0d8b779b0bb0318fa87af1c10d7fe5e52ef30f8eff254d0cd",
                "sha256:7322c3d6f1766d4ef1e51a465f47955f1e8123caee67dd641e67d539a534d006",
                "sha256:79a31b086e7e68b24b99b23d57723ef7e2c6d81ed21007b6281ebcd1688acb0a",
                "sha256:81fc4d08b062b535d95c9ea70dbe8a335c45c04029878e62d744bdced5141586",
                "sha256:8fa02eaab317b1e9e03f69aab1f91e120e7899b392c4fc19807a8278a07a97e8",
                "sha256:9090d8e53235aa280fc9239a86ae3ea8ac58eff66a705fa6aa2ec4968b95c821",
                "sha256:946d27deaff6cf8452ed0dba83ba38839a87f4f7a9732e8f9fd4107b21e6ff07",
                "sha256:9990d8e71b9f6488e91ad25f322898c136b008d87bf852ff65391b004da5e17b",
                "sha256:9cd077f3d04a58e83d04b20e334f678c2b0ff9879b9375ed107d5d07ff160171",
                "sha256:9e7551208b2aded9c1447453ee366f1c4070602b3d932ace044715d89666899b",
                "sha256:9f5fa4a61ce2438267163891961cfd5e32ec97a2c444e5b842d574251ade27d2",
                "sha256:b40387277b0ed2d0602b8293b94d7257e17d1479e257b4de114ea11a8cb7f2d7",
                "sha256:bfb38f9ffb53b942f2b5954e0f610f1e721ccebe9cce9025a38c8ccf4a5183a4",
                "sha256:cbf9b082426036e19c6924a9ce90c740a9861e2bdc27a4834fd0a910742ac1e8",
                "sha256:d9e25ef10a39e8afe59a5c348a4dbf29b4868ab76269f81ce1674494e2565a6e",
                "sha256:db1c1722726f47e10e0b5fdbf15ac3b8adb58c091d12b3ab713965795036985f",
                "sha256:e7c21c95cae3c05c14aafffe2865bbd5e377cfc1348c4f7751d9dc9a48ca4bda",
                "sha256:e8c6cfb338b133fbdbc5cfaa10fe3c6aeea827db80c978dbd13bc9dd8526b7d4",
                "sha256:ea806fd4c37bf7e7ad82537b0757999264d5f70c45468447bb2b91afdbe73a6e",
                "sha256:edd20c5a55acb67c7ed471fa2b5fb66cb17f61430b7a6b9c3b4a1e40293b1671",
                "sha256:f0117049dd1d5635bbff65444496c90e0baa48ea405125c088e93d9cf4525b11",
                "sha256:f0705c376533ed2a9e5e97aacdbfe04cecd71e0aa84c7c0595d02ef93b6e4455",
                "sha256:f12ad7126ae0c98d601a7ee504c1122bcef553d1d5e0c3bfa77b16b3968d2734",
                "sha256:f2457189d8257dd41ae9b434ba33298aec198e30adf2dcdaaa3a28b9994f6adb",
                "sha256:f699ac1c768270c9e384e4cbd268d6e67aebcfae6cd623b4d7c3bfde5a35db59"
            ],
            "markers": "python_version >= '3.7'",
            "version": "==1.9.0"
        },
        "mccabe": {
            "hashes": [
                "sha256:348e0240c33b60bbdf4e523192ef919f28cb2c3d7d5c7794f74009290f236325",
                "sha256:6c2d30ab6be0e4a46919781807b4f0d834ebdd6c6e3dca0bda5a15f863427b6e"
            ],
            "markers": "python_version >= '3.6'",
            "version": "==0.7.0"
        },
        "mypy-extensions": {
            "hashes": [
                "sha256:4392f6c0eb8a5668a69e23d168ffa70f0be9ccfd32b5cc2d26a34ae5b844552d",
                "sha256:75dbf8955dc00442a438fc4d0666508a9a97b6bd41aa2f0ffe9d2f2725af0782"
            ],
            "markers": "python_version >= '3.5'",
            "version": "==1.0.0"
        },
        "packaging": {
            "hashes": [
                "sha256:994793af429502c4ea2ebf6bf664629d07c1a9fe974af92966e4b8d2df7edc61",
                "sha256:a392980d2b6cffa644431898be54b0045151319d1e7ec34f0cfed48767dd334f"
            ],
            "markers": "python_version >= '3.7'",
            "version": "==23.1"
        },
        "pathspec": {
            "hashes": [
                "sha256:2798de800fa92780e33acca925945e9a19a133b715067cf165b8866c15a31687",
                "sha256:d8af70af76652554bd134c22b3e8a1cc46ed7d91edcdd721ef1a0c51a84a5293"
            ],
            "markers": "python_version >= '3.7'",
            "version": "==0.11.1"
        },
        "platformdirs": {
            "hashes": [
                "sha256:47692bc24c1958e8b0f13dd727307cff1db103fca36399f457da8e05f222fdc4",
                "sha256:7954a68d0ba23558d753f73437c55f89027cf8f5108c19844d4b82e5af396335"
            ],
            "markers": "python_version >= '3.7'",
            "version": "==3.5.0"
        },
        "pluggy": {
            "hashes": [
                "sha256:4224373bacce55f955a878bf9cfa763c1e360858e330072059e10bad68531159",
                "sha256:74134bbf457f031a36d68416e1509f34bd5ccc019f0bcc952c7b909d06b37bd3"
            ],
            "markers": "python_version >= '3.6'",
            "version": "==1.0.0"
        },
        "pylint": {
            "hashes": [
<<<<<<< HEAD
                "sha256:18783cca3cfee5b83c6c5d10b3cdb66c6594520ffae61890858fe8d932e1c6b4",
                "sha256:349c8cd36aede4d50a0754a8c0218b43323d13d5d88f4b2952ddfe3e169681eb"
            ],
            "index": "pypi",
            "version": "==2.15.9"
        },
        "pytest": {
            "hashes": [
                "sha256:892f933d339f068883b6fd5a459f03d85bfcb355e4981e146d2c7616c21fef71",
                "sha256:c4014eb40e10f11f355ad4e3c2fb2c6c6d1919c73f3b5a433de4708202cade59"
            ],
            "index": "pypi",
            "version": "==7.2.0"
=======
                "sha256:761907349e699f8afdcd56c4fe02f3021ab5b3a0fc26d19a9bfdc66c7d0d5cd5",
                "sha256:a6cbb4c6e96eab4a3c7de7c6383c512478f58f88d95764507d84c899d656a89a"
            ],
            "index": "pypi",
            "version": "==2.17.3"
        },
        "pytest": {
            "hashes": [
                "sha256:3799fa815351fea3a5e96ac7e503a96fa51cc9942c3753cda7651b93c1cfa362",
                "sha256:434afafd78b1d78ed0addf160ad2b77a30d35d4bdf8af234fe621919d9ed15e3"
            ],
            "index": "pypi",
            "version": "==7.3.1"
>>>>>>> 0ae50460
        },
        "pytest-env": {
            "hashes": [
                "sha256:8c0605ae09a5b7e41c20ebcc44f2c906eea9654095b4b0c342b3814bcc3a8492",
                "sha256:d7b2f5273ec6d1e221757998bc2f50d2474ed7d0b9331b92556011fadc4e9abf"
            ],
            "index": "pypi",
            "version": "==0.8.1"
        },
        "pytest-mock": {
            "hashes": [
                "sha256:f4c973eeae0282963eb293eb173ce91b091a79c1334455acfac9ddee8a1c784b",
                "sha256:fbbdb085ef7c252a326fd8cdcac0aa3b1333d8811f131bdcc701002e1be7ed4f"
            ],
            "index": "pypi",
            "version": "==3.10.0"
        },
        "requests": {
            "hashes": [
                "sha256:10e94cc4f3121ee6da529d358cdaeaff2f1c409cd377dbc72b825852f2f7e294",
                "sha256:239d7d4458afcb28a692cdd298d87542235f4ca8d36d03a15bfc128a6559a2f4"
            ],
            "index": "pypi",
            "version": "==2.30.0"
        },
        "requests-mock": {
            "hashes": [
                "sha256:2fdbb637ad17ee15c06f33d31169e71bf9fe2bdb7bc9da26185be0dd8d842699",
                "sha256:59c9c32419a9fb1ae83ec242d98e889c45bd7d7a65d48375cc243ec08441658b"
            ],
            "index": "pypi",
            "version": "==1.10.0"
        },
        "six": {
            "hashes": [
                "sha256:1e61c37477a1626458e36f7b1d82aa5c9b094fa4802892072e49de9c60c4c926",
                "sha256:8abb2f1d86890a2dfb989f9a77cfcfd3e47c2a354b01111771326f8aa26e0254"
            ],
            "markers": "python_version >= '2.7' and python_version not in '3.0, 3.1, 3.2'",
            "version": "==1.16.0"
        },
        "tomli": {
            "hashes": [
                "sha256:939de3e7a6161af0c887ef91b7d41a53e7c5a1ca976325f429cb46ea9bc30ecc",
                "sha256:de526c12914f0c550d15924c62d72abc48d6fe7364aa87328337a31007fe8a4f"
            ],
            "markers": "python_version < '3.11'",
            "version": "==2.0.1"
        },
        "tomlkit": {
            "hashes": [
                "sha256:8c726c4c202bdb148667835f68d68780b9a003a9ec34167b6c673b38eff2a171",
                "sha256:9330fc7faa1db67b541b28e62018c17d20be733177d290a13b24c62d1614e0c3"
            ],
<<<<<<< HEAD
            "markers": "python_version >= '3.6'",
            "version": "==0.11.6"
=======
            "markers": "python_version >= '3.7'",
            "version": "==0.11.8"
>>>>>>> 0ae50460
        },
        "typing-extensions": {
            "hashes": [
                "sha256:5cb5f4a79139d699607b3ef622a1dedafa84e115ab0024e0d9c044a9479ca7cb",
                "sha256:fb33085c39dd998ac16d1431ebc293a8b3eedd00fd4a32de0ff79002c19511b4"
            ],
            "markers": "python_version < '3.10'",
            "version": "==4.5.0"
        },
        "urllib3": {
            "hashes": [
                "sha256:61717a1095d7e155cdb737ac7bb2f4324a858a1e2e6466f6d03ff630ca68d3cc",
                "sha256:d055c2f9d38dc53c808f6fdc8eab7360b6fdbbde02340ed25cfbcd817c62469e"
            ],
            "markers": "python_version >= '3.7'",
            "version": "==2.0.2"
        },
        "wrapt": {
            "hashes": [
                "sha256:02fce1852f755f44f95af51f69d22e45080102e9d00258053b79367d07af39c0",
                "sha256:077ff0d1f9d9e4ce6476c1a924a3332452c1406e59d90a2cf24aeb29eeac9420",
                "sha256:078e2a1a86544e644a68422f881c48b84fef6d18f8c7a957ffd3f2e0a74a0d4a",
                "sha256:0970ddb69bba00670e58955f8019bec4a42d1785db3faa043c33d81de2bf843c",
                "sha256:1286eb30261894e4c70d124d44b7fd07825340869945c79d05bda53a40caa079",
                "sha256:21f6d9a0d5b3a207cdf7acf8e58d7d13d463e639f0c7e01d82cdb671e6cb7923",
                "sha256:230ae493696a371f1dbffaad3dafbb742a4d27a0afd2b1aecebe52b740167e7f",
                "sha256:26458da5653aa5b3d8dc8b24192f574a58984c749401f98fff994d41d3f08da1",
                "sha256:2cf56d0e237280baed46f0b5316661da892565ff58309d4d2ed7dba763d984b8",
                "sha256:2e51de54d4fb8fb50d6ee8327f9828306a959ae394d3e01a1ba8b2f937747d86",
                "sha256:2fbfbca668dd15b744418265a9607baa970c347eefd0db6a518aaf0cfbd153c0",
                "sha256:38adf7198f8f154502883242f9fe7333ab05a5b02de7d83aa2d88ea621f13364",
                "sha256:3a8564f283394634a7a7054b7983e47dbf39c07712d7b177b37e03f2467a024e",
                "sha256:3abbe948c3cbde2689370a262a8d04e32ec2dd4f27103669a45c6929bcdbfe7c",
                "sha256:3bbe623731d03b186b3d6b0d6f51865bf598587c38d6f7b0be2e27414f7f214e",
                "sha256:40737a081d7497efea35ab9304b829b857f21558acfc7b3272f908d33b0d9d4c",
                "sha256:41d07d029dd4157ae27beab04d22b8e261eddfc6ecd64ff7000b10dc8b3a5727",
                "sha256:46ed616d5fb42f98630ed70c3529541408166c22cdfd4540b88d5f21006b0eff",
                "sha256:493d389a2b63c88ad56cdc35d0fa5752daac56ca755805b1b0c530f785767d5e",
                "sha256:4ff0d20f2e670800d3ed2b220d40984162089a6e2c9646fdb09b85e6f9a8fc29",
                "sha256:54accd4b8bc202966bafafd16e69da9d5640ff92389d33d28555c5fd4f25ccb7",
                "sha256:56374914b132c702aa9aa9959c550004b8847148f95e1b824772d453ac204a72",
                "sha256:578383d740457fa790fdf85e6d346fda1416a40549fe8db08e5e9bd281c6a475",
                "sha256:58d7a75d731e8c63614222bcb21dd992b4ab01a399f1f09dd82af17bbfc2368a",
                "sha256:5c5aa28df055697d7c37d2099a7bc09f559d5053c3349b1ad0c39000e611d317",
                "sha256:5fc8e02f5984a55d2c653f5fea93531e9836abbd84342c1d1e17abc4a15084c2",
                "sha256:63424c681923b9f3bfbc5e3205aafe790904053d42ddcc08542181a30a7a51bd",
                "sha256:64b1df0f83706b4ef4cfb4fb0e4c2669100fd7ecacfb59e091fad300d4e04640",
                "sha256:74934ebd71950e3db69960a7da29204f89624dde411afbfb3b4858c1409b1e98",
                "sha256:75669d77bb2c071333417617a235324a1618dba66f82a750362eccbe5b61d248",
                "sha256:75760a47c06b5974aa5e01949bf7e66d2af4d08cb8c1d6516af5e39595397f5e",
                "sha256:76407ab327158c510f44ded207e2f76b657303e17cb7a572ffe2f5a8a48aa04d",
                "sha256:76e9c727a874b4856d11a32fb0b389afc61ce8aaf281ada613713ddeadd1cfec",
                "sha256:77d4c1b881076c3ba173484dfa53d3582c1c8ff1f914c6461ab70c8428b796c1",
                "sha256:780c82a41dc493b62fc5884fb1d3a3b81106642c5c5c78d6a0d4cbe96d62ba7e",
                "sha256:7dc0713bf81287a00516ef43137273b23ee414fe41a3c14be10dd95ed98a2df9",
                "sha256:7eebcdbe3677e58dd4c0e03b4f2cfa346ed4049687d839adad68cc38bb559c92",
                "sha256:896689fddba4f23ef7c718279e42f8834041a21342d95e56922e1c10c0cc7afb",
                "sha256:96177eb5645b1c6985f5c11d03fc2dbda9ad24ec0f3a46dcce91445747e15094",
                "sha256:96e25c8603a155559231c19c0349245eeb4ac0096fe3c1d0be5c47e075bd4f46",
                "sha256:9d37ac69edc5614b90516807de32d08cb8e7b12260a285ee330955604ed9dd29",
                "sha256:9ed6aa0726b9b60911f4aed8ec5b8dd7bf3491476015819f56473ffaef8959bd",
                "sha256:a487f72a25904e2b4bbc0817ce7a8de94363bd7e79890510174da9d901c38705",
                "sha256:a4cbb9ff5795cd66f0066bdf5947f170f5d63a9274f99bdbca02fd973adcf2a8",
                "sha256:a74d56552ddbde46c246b5b89199cb3fd182f9c346c784e1a93e4dc3f5ec9975",
                "sha256:a89ce3fd220ff144bd9d54da333ec0de0399b52c9ac3d2ce34b569cf1a5748fb",
                "sha256:abd52a09d03adf9c763d706df707c343293d5d106aea53483e0ec8d9e310ad5e",
                "sha256:abd8f36c99512755b8456047b7be10372fca271bf1467a1caa88db991e7c421b",
                "sha256:af5bd9ccb188f6a5fdda9f1f09d9f4c86cc8a539bd48a0bfdc97723970348418",
                "sha256:b02f21c1e2074943312d03d243ac4388319f2456576b2c6023041c4d57cd7019",
                "sha256:b06fa97478a5f478fb05e1980980a7cdf2712015493b44d0c87606c1513ed5b1",
                "sha256:b0724f05c396b0a4c36a3226c31648385deb6a65d8992644c12a4963c70326ba",
                "sha256:b130fe77361d6771ecf5a219d8e0817d61b236b7d8b37cc045172e574ed219e6",
                "sha256:b56d5519e470d3f2fe4aa7585f0632b060d532d0696c5bdfb5e8319e1d0f69a2",
                "sha256:b67b819628e3b748fd3c2192c15fb951f549d0f47c0449af0764d7647302fda3",
                "sha256:ba1711cda2d30634a7e452fc79eabcadaffedf241ff206db2ee93dd2c89a60e7",
                "sha256:bbeccb1aa40ab88cd29e6c7d8585582c99548f55f9b2581dfc5ba68c59a85752",
                "sha256:bd84395aab8e4d36263cd1b9308cd504f6cf713b7d6d3ce25ea55670baec5416",
                "sha256:c99f4309f5145b93eca6e35ac1a988f0dc0a7ccf9ccdcd78d3c0adf57224e62f",
                "sha256:ca1cccf838cd28d5a0883b342474c630ac48cac5df0ee6eacc9c7290f76b11c1",
                "sha256:cd525e0e52a5ff16653a3fc9e3dd827981917d34996600bbc34c05d048ca35cc",
                "sha256:cdb4f085756c96a3af04e6eca7f08b1345e94b53af8921b25c72f096e704e145",
                "sha256:ce42618f67741d4697684e501ef02f29e758a123aa2d669e2d964ff734ee00ee",
                "sha256:d06730c6aed78cee4126234cf2d071e01b44b915e725a6cb439a879ec9754a3a",
                "sha256:d5fe3e099cf07d0fb5a1e23d399e5d4d1ca3e6dfcbe5c8570ccff3e9208274f7",
                "sha256:d6bcbfc99f55655c3d93feb7ef3800bd5bbe963a755687cbf1f490a71fb7794b",
                "sha256:d787272ed958a05b2c86311d3a4135d3c2aeea4fc655705f074130aa57d71653",
                "sha256:e169e957c33576f47e21864cf3fc9ff47c223a4ebca8960079b8bd36cb014fd0",
                "sha256:e20076a211cd6f9b44a6be58f7eeafa7ab5720eb796975d0c03f05b47d89eb90",
                "sha256:e826aadda3cae59295b95343db8f3d965fb31059da7de01ee8d1c40a60398b29",
                "sha256:eef4d64c650f33347c1f9266fa5ae001440b232ad9b98f1f43dfe7a79435c0a6",
                "sha256:f2e69b3ed24544b0d3dbe2c5c0ba5153ce50dcebb576fdc4696d52aa22db6034",
                "sha256:f87ec75864c37c4c6cb908d282e1969e79763e0d9becdfe9fe5473b7bb1e5f09",
                "sha256:fbec11614dba0424ca72f4e8ba3c420dba07b4a7c206c8c8e4e73f2e98f4c559",
                "sha256:fd69666217b62fa5d7c6aa88e507493a34dec4fa20c5bd925e4bc12fce586639"
            ],
            "markers": "python_version < '3.11'",
            "version": "==1.15.0"
        }
    }
}<|MERGE_RESOLUTION|>--- conflicted
+++ resolved
@@ -18,11 +18,11 @@
     "default": {
         "certifi": {
             "hashes": [
-                "sha256:35824b4c3a97115964b408844d64aa14db1cc518f6562e8d7261699d1350a9e3",
-                "sha256:4ad3232f5e926d6718ec31cfc1fcadfde020920e278684144551c91769c7bc18"
+                "sha256:0f0d56dc5a6ad56fd4ba36484d6cc34451e1c6548c61daad8c320169f91eddc7",
+                "sha256:c6c2e98f5c7869efca1f8916fed228dd91539f9f1b444c314c06eef02980c716"
             ],
             "markers": "python_version >= '3.6'",
-            "version": "==2022.12.7"
+            "version": "==2023.5.7"
         },
         "charset-normalizer": {
             "hashes": [
@@ -102,43 +102,9 @@
                 "sha256:f8303414c7b03f794347ad062c0516cee0e15f7a612abd0ce1e25caf6ceb47df",
                 "sha256:fca62a8301b605b954ad2e9c3666f9d97f63872aa4efcae5492baca2056b74ab"
             ],
-            "markers": "python_version >= '3.7'",
+            "markers": "python_full_version >= '3.7.0'",
             "version": "==3.1.0"
         },
-<<<<<<< HEAD
-=======
-        "click": {
-            "hashes": [
-                "sha256:7682dc8afb30297001674575ea00d1814d808d6a36af415a82bd481d37ba7b8e",
-                "sha256:bb4d8133cb15a609f44e8213d9b391b0809795062913b383c62be0ee95b1db48"
-            ],
-            "markers": "python_version >= '3.7'",
-            "version": "==8.1.3"
-        },
-        "decorator": {
-            "hashes": [
-                "sha256:637996211036b6385ef91435e4fae22989472f9d571faba8927ba8253acbc330",
-                "sha256:b8c3f85900b9dc423225913c5aace94729fe1fa9763b38939a95226f02d37186"
-            ],
-            "markers": "python_version >= '3.5'",
-            "version": "==5.1.1"
-        },
-        "future": {
-            "hashes": [
-                "sha256:34a17436ed1e96697a86f9de3d15a3b0be01d8bc8de9c1dffd59fb8234ed5307"
-            ],
-            "markers": "python_version >= '2.6' and python_version not in '3.0, 3.1, 3.2, 3.3'",
-            "version": "==0.18.3"
-        },
-        "geocoder": {
-            "hashes": [
-                "sha256:a733e1dfbce3f4e1a526cac03aadcedb8ed1239cf55bd7f3a23c60075121a834",
-                "sha256:c9925374c961577d0aee403b09e6f8ea1971d913f011f00ca70c76beaf7a77e7"
-            ],
-            "index": "pypi",
-            "version": "==1.38.1"
-        },
->>>>>>> 0ae50460
         "idna": {
             "hashes": [
                 "sha256:814f528e8dead7d329833b91c5faa87d60bf71824cd12a7530b5526063d02cb4",
@@ -204,7 +170,7 @@
                 "sha256:61717a1095d7e155cdb737ac7bb2f4324a858a1e2e6466f6d03ff630ca68d3cc",
                 "sha256:d055c2f9d38dc53c808f6fdc8eab7360b6fdbbde02340ed25cfbcd817c62469e"
             ],
-            "markers": "python_version >= '3.7'",
+            "markers": "python_full_version >= '3.7.0'",
             "version": "==2.0.2"
         },
         "watchdog": {
@@ -246,35 +212,6 @@
                 "sha256:c81e1c7fbac615037744d067a9bb5f9aeb655edf59b63ee8b59585475d6f80d8"
             ],
             "markers": "python_full_version >= '3.7.2'",
-<<<<<<< HEAD
-            "version": "==2.12.13"
-        },
-        "attrs": {
-            "hashes": [
-                "sha256:29e95c7f6778868dbd49170f98f8818f78f3dc5e0e37c0b1f474e3561b240836",
-                "sha256:c9227bfc2f01993c03f68db37d1d15c9690188323c067c641f1a35ca58185f99"
-            ],
-            "markers": "python_version >= '3.6'",
-            "version": "==22.2.0"
-        },
-        "black": {
-            "hashes": [
-                "sha256:101c69b23df9b44247bd88e1d7e90154336ac4992502d4197bdac35dd7ee3320",
-                "sha256:159a46a4947f73387b4d83e87ea006dbb2337eab6c879620a3ba52699b1f4351",
-                "sha256:1f58cbe16dfe8c12b7434e50ff889fa479072096d79f0a7f25e4ab8e94cd8350",
-                "sha256:229351e5a18ca30f447bf724d007f890f97e13af070bb6ad4c0a441cd7596a2f",
-                "sha256:436cc9167dd28040ad90d3b404aec22cedf24a6e4d7de221bec2730ec0c97bcf",
-                "sha256:559c7a1ba9a006226f09e4916060982fd27334ae1998e7a38b3f33a37f7a2148",
-                "sha256:7412e75863aa5c5411886804678b7d083c7c28421210180d67dfd8cf1221e1f4",
-                "sha256:77d86c9f3db9b1bf6761244bc0b3572a546f5fe37917a044e02f3166d5aafa7d",
-                "sha256:82d9fe8fee3401e02e79767016b4907820a7dc28d70d137eb397b92ef3cc5bfc",
-                "sha256:9eedd20838bd5d75b80c9f5487dbcb06836a43833a37846cf1d8c1cc01cef59d",
-                "sha256:c116eed0efb9ff870ded8b62fe9f28dd61ef6e9ddd28d83d7d264a38417dcee2",
-                "sha256:d30b212bffeb1e252b31dd269dfae69dd17e06d92b87ad26e23890f3efea366f"
-            ],
-            "index": "pypi",
-            "version": "==22.12.0"
-=======
             "version": "==2.15.4"
         },
         "black": {
@@ -307,15 +244,14 @@
             ],
             "index": "pypi",
             "version": "==23.3.0"
->>>>>>> 0ae50460
         },
         "certifi": {
             "hashes": [
-                "sha256:35824b4c3a97115964b408844d64aa14db1cc518f6562e8d7261699d1350a9e3",
-                "sha256:4ad3232f5e926d6718ec31cfc1fcadfde020920e278684144551c91769c7bc18"
+                "sha256:0f0d56dc5a6ad56fd4ba36484d6cc34451e1c6548c61daad8c320169f91eddc7",
+                "sha256:c6c2e98f5c7869efca1f8916fed228dd91539f9f1b444c314c06eef02980c716"
             ],
             "markers": "python_version >= '3.6'",
-            "version": "==2022.12.7"
+            "version": "==2023.5.7"
         },
         "charset-normalizer": {
             "hashes": [
@@ -395,7 +331,7 @@
                 "sha256:f8303414c7b03f794347ad062c0516cee0e15f7a612abd0ce1e25caf6ceb47df",
                 "sha256:fca62a8301b605b954ad2e9c3666f9d97f63872aa4efcae5492baca2056b74ab"
             ],
-            "markers": "python_version >= '3.7'",
+            "markers": "python_full_version >= '3.7.0'",
             "version": "==3.1.0"
         },
         "click": {
@@ -416,19 +352,11 @@
         },
         "exceptiongroup": {
             "hashes": [
-<<<<<<< HEAD
-                "sha256:327cbda3da756e2de031a3107b81ab7b3770a602c4d16ca618298c526f4bec1e",
-                "sha256:bcb67d800a4497e1b404c2dd44fca47d3b7a5e5433dbab67f96c1a685cdfdf23"
-            ],
-            "markers": "python_version < '3.11'",
-            "version": "==1.1.0"
-=======
                 "sha256:232c37c63e4f682982c8b6459f33a8981039e5fb8756b2074364e5055c498c9e",
                 "sha256:d484c3090ba2889ae2928419117447a14daf3c1231d5e30d0aae34f354f01785"
             ],
             "markers": "python_version < '3.11'",
             "version": "==1.1.1"
->>>>>>> 0ae50460
         },
         "idna": {
             "hashes": [
@@ -546,26 +474,11 @@
         },
         "pylint": {
             "hashes": [
-<<<<<<< HEAD
-                "sha256:18783cca3cfee5b83c6c5d10b3cdb66c6594520ffae61890858fe8d932e1c6b4",
-                "sha256:349c8cd36aede4d50a0754a8c0218b43323d13d5d88f4b2952ddfe3e169681eb"
-            ],
-            "index": "pypi",
-            "version": "==2.15.9"
-        },
-        "pytest": {
-            "hashes": [
-                "sha256:892f933d339f068883b6fd5a459f03d85bfcb355e4981e146d2c7616c21fef71",
-                "sha256:c4014eb40e10f11f355ad4e3c2fb2c6c6d1919c73f3b5a433de4708202cade59"
-            ],
-            "index": "pypi",
-            "version": "==7.2.0"
-=======
-                "sha256:761907349e699f8afdcd56c4fe02f3021ab5b3a0fc26d19a9bfdc66c7d0d5cd5",
-                "sha256:a6cbb4c6e96eab4a3c7de7c6383c512478f58f88d95764507d84c899d656a89a"
-            ],
-            "index": "pypi",
-            "version": "==2.17.3"
+                "sha256:5dcf1d9e19f41f38e4e85d10f511e5b9c35e1aa74251bf95cdd8cb23584e2db1",
+                "sha256:7a1145fb08c251bdb5cca11739722ce64a63db479283d10ce718b2460e54123c"
+            ],
+            "index": "pypi",
+            "version": "==2.17.4"
         },
         "pytest": {
             "hashes": [
@@ -574,7 +487,6 @@
             ],
             "index": "pypi",
             "version": "==7.3.1"
->>>>>>> 0ae50460
         },
         "pytest-env": {
             "hashes": [
@@ -629,13 +541,8 @@
                 "sha256:8c726c4c202bdb148667835f68d68780b9a003a9ec34167b6c673b38eff2a171",
                 "sha256:9330fc7faa1db67b541b28e62018c17d20be733177d290a13b24c62d1614e0c3"
             ],
-<<<<<<< HEAD
-            "markers": "python_version >= '3.6'",
-            "version": "==0.11.6"
-=======
             "markers": "python_version >= '3.7'",
             "version": "==0.11.8"
->>>>>>> 0ae50460
         },
         "typing-extensions": {
             "hashes": [
@@ -650,7 +557,7 @@
                 "sha256:61717a1095d7e155cdb737ac7bb2f4324a858a1e2e6466f6d03ff630ca68d3cc",
                 "sha256:d055c2f9d38dc53c808f6fdc8eab7360b6fdbbde02340ed25cfbcd817c62469e"
             ],
-            "markers": "python_version >= '3.7'",
+            "markers": "python_full_version >= '3.7.0'",
             "version": "==2.0.2"
         },
         "wrapt": {
