{
    "_meta": {
        "hash": {
            "sha256": "bf5a3cb2c9488ba89a681e293018136228aa5cbe95e400259158e091edd3d904"
        },
        "pipfile-spec": 6,
        "requires": {
            "python_version": "3.9"
        },
        "sources": [
            {
                "name": "pypi",
                "url": "https://pypi.org/simple",
                "verify_ssl": true
            }
        ]
    },
    "default": {
        "aiodns": {
            "hashes": [
                "sha256:2b19bc5f97e5c936638d28e665923c093d8af2bf3aa88d35c43417fa25d136a2",
                "sha256:946bdfabe743fceeeb093c8a010f5d1645f708a241be849e17edfb0e49e08cd6"
            ],
            "index": "pypi",
            "version": "==3.0.0"
        },
        "aiohttp": {
            "hashes": [
                "sha256:01d7bdb774a9acc838e6b8f1d114f45303841b89b95984cbb7d80ea41172a9e3",
                "sha256:03a6d5349c9ee8f79ab3ff3694d6ce1cfc3ced1c9d36200cb8f08ba06bd3b782",
                "sha256:04d48b8ce6ab3cf2097b1855e1505181bdd05586ca275f2505514a6e274e8e75",
                "sha256:0770e2806a30e744b4e21c9d73b7bee18a1cfa3c47991ee2e5a65b887c49d5cf",
                "sha256:07b05cd3305e8a73112103c834e91cd27ce5b4bd07850c4b4dbd1877d3f45be7",
                "sha256:086f92daf51a032d062ec5f58af5ca6a44d082c35299c96376a41cbb33034675",
                "sha256:099ebd2c37ac74cce10a3527d2b49af80243e2a4fa39e7bce41617fbc35fa3c1",
                "sha256:0c7ebbbde809ff4e970824b2b6cb7e4222be6b95a296e46c03cf050878fc1785",
                "sha256:102e487eeb82afac440581e5d7f8f44560b36cf0bdd11abc51a46c1cd88914d4",
                "sha256:11691cf4dc5b94236ccc609b70fec991234e7ef8d4c02dd0c9668d1e486f5abf",
                "sha256:11a67c0d562e07067c4e86bffc1553f2cf5b664d6111c894671b2b8712f3aba5",
                "sha256:12de6add4038df8f72fac606dff775791a60f113a725c960f2bab01d8b8e6b15",
                "sha256:13487abd2f761d4be7c8ff9080de2671e53fff69711d46de703c310c4c9317ca",
                "sha256:15b09b06dae900777833fe7fc4b4aa426556ce95847a3e8d7548e2d19e34edb8",
                "sha256:1c182cb873bc91b411e184dab7a2b664d4fea2743df0e4d57402f7f3fa644bac",
                "sha256:1ed0b6477896559f17b9eaeb6d38e07f7f9ffe40b9f0f9627ae8b9926ae260a8",
                "sha256:28d490af82bc6b7ce53ff31337a18a10498303fe66f701ab65ef27e143c3b0ef",
                "sha256:2e5d962cf7e1d426aa0e528a7e198658cdc8aa4fe87f781d039ad75dcd52c516",
                "sha256:2ed076098b171573161eb146afcb9129b5ff63308960aeca4b676d9d3c35e700",
                "sha256:2f2f69dca064926e79997f45b2f34e202b320fd3782f17a91941f7eb85502ee2",
                "sha256:31560d268ff62143e92423ef183680b9829b1b482c011713ae941997921eebc8",
                "sha256:31d1e1c0dbf19ebccbfd62eff461518dcb1e307b195e93bba60c965a4dcf1ba0",
                "sha256:37951ad2f4a6df6506750a23f7cbabad24c73c65f23f72e95897bb2cecbae676",
                "sha256:3af642b43ce56c24d063325dd2cf20ee012d2b9ba4c3c008755a301aaea720ad",
                "sha256:44db35a9e15d6fe5c40d74952e803b1d96e964f683b5a78c3cc64eb177878155",
                "sha256:473d93d4450880fe278696549f2e7aed8cd23708c3c1997981464475f32137db",
                "sha256:477c3ea0ba410b2b56b7efb072c36fa91b1e6fc331761798fa3f28bb224830dd",
                "sha256:4a4a4e30bf1edcad13fb0804300557aedd07a92cabc74382fdd0ba6ca2661091",
                "sha256:4aed991a28ea3ce320dc8ce655875e1e00a11bdd29fe9444dd4f88c30d558602",
                "sha256:51467000f3647d519272392f484126aa716f747859794ac9924a7aafa86cd411",
                "sha256:55c3d1072704d27401c92339144d199d9de7b52627f724a949fc7d5fc56d8b93",
                "sha256:589c72667a5febd36f1315aa6e5f56dd4aa4862df295cb51c769d16142ddd7cd",
                "sha256:5bfde62d1d2641a1f5173b8c8c2d96ceb4854f54a44c23102e2ccc7e02f003ec",
                "sha256:5c23b1ad869653bc818e972b7a3a79852d0e494e9ab7e1a701a3decc49c20d51",
                "sha256:61bfc23df345d8c9716d03717c2ed5e27374e0fe6f659ea64edcd27b4b044cf7",
                "sha256:6ae828d3a003f03ae31915c31fa684b9890ea44c9c989056fea96e3d12a9fa17",
                "sha256:6c7cefb4b0640703eb1069835c02486669312bf2f12b48a748e0a7756d0de33d",
                "sha256:6d69f36d445c45cda7b3b26afef2fc34ef5ac0cdc75584a87ef307ee3c8c6d00",
                "sha256:6f0d5f33feb5f69ddd57a4a4bd3d56c719a141080b445cbf18f238973c5c9923",
                "sha256:6f8b01295e26c68b3a1b90efb7a89029110d3a4139270b24fda961893216c440",
                "sha256:713ac174a629d39b7c6a3aa757b337599798da4c1157114a314e4e391cd28e32",
                "sha256:718626a174e7e467f0558954f94af117b7d4695d48eb980146016afa4b580b2e",
                "sha256:7187a76598bdb895af0adbd2fb7474d7f6025d170bc0a1130242da817ce9e7d1",
                "sha256:71927042ed6365a09a98a6377501af5c9f0a4d38083652bcd2281a06a5976724",
                "sha256:7d08744e9bae2ca9c382581f7dce1273fe3c9bae94ff572c3626e8da5b193c6a",
                "sha256:7dadf3c307b31e0e61689cbf9e06be7a867c563d5a63ce9dca578f956609abf8",
                "sha256:81e3d8c34c623ca4e36c46524a3530e99c0bc95ed068fd6e9b55cb721d408fb2",
                "sha256:844a9b460871ee0a0b0b68a64890dae9c415e513db0f4a7e3cab41a0f2fedf33",
                "sha256:8b7ef7cbd4fec9a1e811a5de813311ed4f7ac7d93e0fda233c9b3e1428f7dd7b",
                "sha256:97ef77eb6b044134c0b3a96e16abcb05ecce892965a2124c566af0fd60f717e2",
                "sha256:99b5eeae8e019e7aad8af8bb314fb908dd2e028b3cdaad87ec05095394cce632",
                "sha256:a25fa703a527158aaf10dafd956f7d42ac6d30ec80e9a70846253dd13e2f067b",
                "sha256:a2f635ce61a89c5732537a7896b6319a8fcfa23ba09bec36e1b1ac0ab31270d2",
                "sha256:a79004bb58748f31ae1cbe9fa891054baaa46fb106c2dc7af9f8e3304dc30316",
                "sha256:a996d01ca39b8dfe77440f3cd600825d05841088fd6bc0144cc6c2ec14cc5f74",
                "sha256:b0e20cddbd676ab8a64c774fefa0ad787cc506afd844de95da56060348021e96",
                "sha256:b6613280ccedf24354406caf785db748bebbddcf31408b20c0b48cb86af76866",
                "sha256:b9d00268fcb9f66fbcc7cd9fe423741d90c75ee029a1d15c09b22d23253c0a44",
                "sha256:bb01ba6b0d3f6c68b89fce7305080145d4877ad3acaed424bae4d4ee75faa950",
                "sha256:c2aef4703f1f2ddc6df17519885dbfa3514929149d3ff900b73f45998f2532fa",
                "sha256:c34dc4958b232ef6188c4318cb7b2c2d80521c9a56c52449f8f93ab7bc2a8a1c",
                "sha256:c3630c3ef435c0a7c549ba170a0633a56e92629aeed0e707fec832dee313fb7a",
                "sha256:c3d6a4d0619e09dcd61021debf7059955c2004fa29f48788a3dfaf9c9901a7cd",
                "sha256:d15367ce87c8e9e09b0f989bfd72dc641bcd04ba091c68cd305312d00962addd",
                "sha256:d2f9b69293c33aaa53d923032fe227feac867f81682f002ce33ffae978f0a9a9",
                "sha256:e999f2d0e12eea01caeecb17b653f3713d758f6dcc770417cf29ef08d3931421",
                "sha256:ea302f34477fda3f85560a06d9ebdc7fa41e82420e892fc50b577e35fc6a50b2",
                "sha256:eaba923151d9deea315be1f3e2b31cc39a6d1d2f682f942905951f4e40200922",
                "sha256:ef9612483cb35171d51d9173647eed5d0069eaa2ee812793a75373447d487aa4",
                "sha256:f5315a2eb0239185af1bddb1abf472d877fede3cc8d143c6cddad37678293237",
                "sha256:fa0ffcace9b3aa34d205d8130f7873fcfefcb6a4dd3dd705b0dab69af6712642",
                "sha256:fc5471e1a54de15ef71c1bc6ebe80d4dc681ea600e68bfd1cbce40427f0b7578"
            ],
            "index": "pypi",
            "version": "==3.8.1"
        },
        "aiohttp-jwt": {
            "hashes": [
                "sha256:6bfa0eeafa76bc164b8cc6961f2541226d977f59c5de58eaf5a191f899ee381e",
                "sha256:e666d1b0ab02ced7cb8edc693b0da2850445e6a917d9b94943a80164e04f2689"
            ],
            "index": "pypi",
            "version": "==0.6.1"
        },
        "aiosignal": {
            "hashes": [
                "sha256:26e62109036cd181df6e6ad646f91f0dcfd05fe16d0cb924138ff2ab75d64e3a",
                "sha256:78ed67db6c7b7ced4f98e495e572106d5c432a93e1ddd1bf475e1dc05f5b7df2"
            ],
            "markers": "python_version >= '3.6'",
            "version": "==1.2.0"
        },
        "async-timeout": {
            "hashes": [
                "sha256:2163e1640ddb52b7a8c80d0a67a08587e5d245cc9c553a74a847056bc2976b15",
                "sha256:8ca1e4fcf50d07413d66d1a5e416e42cfdf5851c981d679a09851a6853383b3c"
            ],
            "markers": "python_version >= '3.6'",
            "version": "==4.0.2"
        },
        "attrs": {
            "hashes": [
                "sha256:29adc2665447e5191d0e7c568fde78b21f9672d344281d0c6e1ab085429b22b6",
                "sha256:86efa402f67bf2df34f51a335487cf46b1ec130d02b8d39fd248abfd30da551c"
            ],
            "markers": "python_version >= '3.5'",
            "version": "==22.1.0"
        },
        "certifi": {
            "hashes": [
                "sha256:84c85a9078b11105f04f3036a9482ae10e4621616db313fe045dd24743a0820d",
                "sha256:fe86415d55e84719d75f8b69414f6438ac3547d2078ab91b67e779ef69378412"
            ],
            "markers": "python_version >= '3.6'",
            "version": "==2022.6.15"
        },
        "cffi": {
            "hashes": [
                "sha256:00a9ed42e88df81ffae7a8ab6d9356b371399b91dbdf0c3cb1e84c03a13aceb5",
                "sha256:03425bdae262c76aad70202debd780501fabeaca237cdfddc008987c0e0f59ef",
                "sha256:04ed324bda3cda42b9b695d51bb7d54b680b9719cfab04227cdd1e04e5de3104",
                "sha256:0e2642fe3142e4cc4af0799748233ad6da94c62a8bec3a6648bf8ee68b1c7426",
                "sha256:173379135477dc8cac4bc58f45db08ab45d228b3363adb7af79436135d028405",
                "sha256:198caafb44239b60e252492445da556afafc7d1e3ab7a1fb3f0584ef6d742375",
                "sha256:1e74c6b51a9ed6589199c787bf5f9875612ca4a8a0785fb2d4a84429badaf22a",
                "sha256:2012c72d854c2d03e45d06ae57f40d78e5770d252f195b93f581acf3ba44496e",
                "sha256:21157295583fe8943475029ed5abdcf71eb3911894724e360acff1d61c1d54bc",
                "sha256:2470043b93ff09bf8fb1d46d1cb756ce6132c54826661a32d4e4d132e1977adf",
                "sha256:285d29981935eb726a4399badae8f0ffdff4f5050eaa6d0cfc3f64b857b77185",
                "sha256:30d78fbc8ebf9c92c9b7823ee18eb92f2e6ef79b45ac84db507f52fbe3ec4497",
                "sha256:320dab6e7cb2eacdf0e658569d2575c4dad258c0fcc794f46215e1e39f90f2c3",
                "sha256:33ab79603146aace82c2427da5ca6e58f2b3f2fb5da893ceac0c42218a40be35",
                "sha256:3548db281cd7d2561c9ad9984681c95f7b0e38881201e157833a2342c30d5e8c",
                "sha256:3799aecf2e17cf585d977b780ce79ff0dc9b78d799fc694221ce814c2c19db83",
                "sha256:39d39875251ca8f612b6f33e6b1195af86d1b3e60086068be9cc053aa4376e21",
                "sha256:3b926aa83d1edb5aa5b427b4053dc420ec295a08e40911296b9eb1b6170f6cca",
                "sha256:3bcde07039e586f91b45c88f8583ea7cf7a0770df3a1649627bf598332cb6984",
                "sha256:3d08afd128ddaa624a48cf2b859afef385b720bb4b43df214f85616922e6a5ac",
                "sha256:3eb6971dcff08619f8d91607cfc726518b6fa2a9eba42856be181c6d0d9515fd",
                "sha256:40f4774f5a9d4f5e344f31a32b5096977b5d48560c5592e2f3d2c4374bd543ee",
                "sha256:4289fc34b2f5316fbb762d75362931e351941fa95fa18789191b33fc4cf9504a",
                "sha256:470c103ae716238bbe698d67ad020e1db9d9dba34fa5a899b5e21577e6d52ed2",
                "sha256:4f2c9f67e9821cad2e5f480bc8d83b8742896f1242dba247911072d4fa94c192",
                "sha256:50a74364d85fd319352182ef59c5c790484a336f6db772c1a9231f1c3ed0cbd7",
                "sha256:54a2db7b78338edd780e7ef7f9f6c442500fb0d41a5a4ea24fff1c929d5af585",
                "sha256:5635bd9cb9731e6d4a1132a498dd34f764034a8ce60cef4f5319c0541159392f",
                "sha256:59c0b02d0a6c384d453fece7566d1c7e6b7bae4fc5874ef2ef46d56776d61c9e",
                "sha256:5d598b938678ebf3c67377cdd45e09d431369c3b1a5b331058c338e201f12b27",
                "sha256:5df2768244d19ab7f60546d0c7c63ce1581f7af8b5de3eb3004b9b6fc8a9f84b",
                "sha256:5ef34d190326c3b1f822a5b7a45f6c4535e2f47ed06fec77d3d799c450b2651e",
                "sha256:6975a3fac6bc83c4a65c9f9fcab9e47019a11d3d2cf7f3c0d03431bf145a941e",
                "sha256:6c9a799e985904922a4d207a94eae35c78ebae90e128f0c4e521ce339396be9d",
                "sha256:70df4e3b545a17496c9b3f41f5115e69a4f2e77e94e1d2a8e1070bc0c38c8a3c",
                "sha256:7473e861101c9e72452f9bf8acb984947aa1661a7704553a9f6e4baa5ba64415",
                "sha256:8102eaf27e1e448db915d08afa8b41d6c7ca7a04b7d73af6514df10a3e74bd82",
                "sha256:87c450779d0914f2861b8526e035c5e6da0a3199d8f1add1a665e1cbc6fc6d02",
                "sha256:8b7ee99e510d7b66cdb6c593f21c043c248537a32e0bedf02e01e9553a172314",
                "sha256:91fc98adde3d7881af9b59ed0294046f3806221863722ba7d8d120c575314325",
                "sha256:94411f22c3985acaec6f83c6df553f2dbe17b698cc7f8ae751ff2237d96b9e3c",
                "sha256:98d85c6a2bef81588d9227dde12db8a7f47f639f4a17c9ae08e773aa9c697bf3",
                "sha256:9ad5db27f9cabae298d151c85cf2bad1d359a1b9c686a275df03385758e2f914",
                "sha256:a0b71b1b8fbf2b96e41c4d990244165e2c9be83d54962a9a1d118fd8657d2045",
                "sha256:a0f100c8912c114ff53e1202d0078b425bee3649ae34d7b070e9697f93c5d52d",
                "sha256:a591fe9e525846e4d154205572a029f653ada1a78b93697f3b5a8f1f2bc055b9",
                "sha256:a5c84c68147988265e60416b57fc83425a78058853509c1b0629c180094904a5",
                "sha256:a66d3508133af6e8548451b25058d5812812ec3798c886bf38ed24a98216fab2",
                "sha256:a8c4917bd7ad33e8eb21e9a5bbba979b49d9a97acb3a803092cbc1133e20343c",
                "sha256:b3bbeb01c2b273cca1e1e0c5df57f12dce9a4dd331b4fa1635b8bec26350bde3",
                "sha256:cba9d6b9a7d64d4bd46167096fc9d2f835e25d7e4c121fb2ddfc6528fb0413b2",
                "sha256:cc4d65aeeaa04136a12677d3dd0b1c0c94dc43abac5860ab33cceb42b801c1e8",
                "sha256:ce4bcc037df4fc5e3d184794f27bdaab018943698f4ca31630bc7f84a7b69c6d",
                "sha256:cec7d9412a9102bdc577382c3929b337320c4c4c4849f2c5cdd14d7368c5562d",
                "sha256:d400bfb9a37b1351253cb402671cea7e89bdecc294e8016a707f6d1d8ac934f9",
                "sha256:d61f4695e6c866a23a21acab0509af1cdfd2c013cf256bbf5b6b5e2695827162",
                "sha256:db0fbb9c62743ce59a9ff687eb5f4afbe77e5e8403d6697f7446e5f609976f76",
                "sha256:dd86c085fae2efd48ac91dd7ccffcfc0571387fe1193d33b6394db7ef31fe2a4",
                "sha256:e00b098126fd45523dd056d2efba6c5a63b71ffe9f2bbe1a4fe1716e1d0c331e",
                "sha256:e229a521186c75c8ad9490854fd8bbdd9a0c9aa3a524326b55be83b54d4e0ad9",
                "sha256:e263d77ee3dd201c3a142934a086a4450861778baaeeb45db4591ef65550b0a6",
                "sha256:ed9cb427ba5504c1dc15ede7d516b84757c3e3d7868ccc85121d9310d27eed0b",
                "sha256:fa6693661a4c91757f4412306191b6dc88c1703f780c8234035eac011922bc01",
                "sha256:fcd131dd944808b5bdb38e6f5b53013c5aa4f334c5cad0c72742f6eba4b73db0"
            ],
            "version": "==1.15.1"
        },
        "charset-normalizer": {
            "hashes": [
                "sha256:5a3d016c7c547f69d6f81fb0db9449ce888b418b5b9952cc5e6e66843e9dd845",
                "sha256:83e9a75d1911279afd89352c68b45348559d1fc0506b054b346651b5e7fee29f"
            ],
<<<<<<< HEAD
            "markers": "python_version >= '3.6'",
            "version": "==2.1.1"
=======
            "markers": "python_full_version >= '3.5.0'",
            "version": "==2.0.12"
>>>>>>> 8cc48634
        },
        "click": {
            "hashes": [
                "sha256:7682dc8afb30297001674575ea00d1814d808d6a36af415a82bd481d37ba7b8e",
                "sha256:bb4d8133cb15a609f44e8213d9b391b0809795062913b383c62be0ee95b1db48"
            ],
            "markers": "python_version >= '3.7'",
            "version": "==8.1.3"
        },
        "decorator": {
            "hashes": [
                "sha256:637996211036b6385ef91435e4fae22989472f9d571faba8927ba8253acbc330",
                "sha256:b8c3f85900b9dc423225913c5aace94729fe1fa9763b38939a95226f02d37186"
            ],
            "markers": "python_full_version >= '3.5.0'",
            "version": "==5.1.1"
        },
        "frozenlist": {
            "hashes": [
                "sha256:022178b277cb9277d7d3b3f2762d294f15e85cd2534047e68a118c2bb0058f3e",
                "sha256:086ca1ac0a40e722d6833d4ce74f5bf1aba2c77cbfdc0cd83722ffea6da52a04",
                "sha256:0bc75692fb3770cf2b5856a6c2c9de967ca744863c5e89595df64e252e4b3944",
                "sha256:0dde791b9b97f189874d654c55c24bf7b6782343e14909c84beebd28b7217845",
                "sha256:12607804084d2244a7bd4685c9d0dca5df17a6a926d4f1967aa7978b1028f89f",
                "sha256:19127f8dcbc157ccb14c30e6f00392f372ddb64a6ffa7106b26ff2196477ee9f",
                "sha256:1b51eb355e7f813bcda00276b0114c4172872dc5fb30e3fea059b9367c18fbcb",
                "sha256:1e1cf7bc8cbbe6ce3881863671bac258b7d6bfc3706c600008925fb799a256e2",
                "sha256:219a9676e2eae91cb5cc695a78b4cb43d8123e4160441d2b6ce8d2c70c60e2f3",
                "sha256:2743bb63095ef306041c8f8ea22bd6e4d91adabf41887b1ad7886c4c1eb43d5f",
                "sha256:2af6f7a4e93f5d08ee3f9152bce41a6015b5cf87546cb63872cc19b45476e98a",
                "sha256:31b44f1feb3630146cffe56344704b730c33e042ffc78d21f2125a6a91168131",
                "sha256:31bf9539284f39ff9398deabf5561c2b0da5bb475590b4e13dd8b268d7a3c5c1",
                "sha256:35c3d79b81908579beb1fb4e7fcd802b7b4921f1b66055af2578ff7734711cfa",
                "sha256:3a735e4211a04ccfa3f4833547acdf5d2f863bfeb01cfd3edaffbc251f15cec8",
                "sha256:42719a8bd3792744c9b523674b752091a7962d0d2d117f0b417a3eba97d1164b",
                "sha256:49459f193324fbd6413e8e03bd65789e5198a9fa3095e03f3620dee2f2dabff2",
                "sha256:4c0c99e31491a1d92cde8648f2e7ccad0e9abb181f6ac3ddb9fc48b63301808e",
                "sha256:52137f0aea43e1993264a5180c467a08a3e372ca9d378244c2d86133f948b26b",
                "sha256:526d5f20e954d103b1d47232e3839f3453c02077b74203e43407b962ab131e7b",
                "sha256:53b2b45052e7149ee8b96067793db8ecc1ae1111f2f96fe1f88ea5ad5fd92d10",
                "sha256:572ce381e9fe027ad5e055f143763637dcbac2542cfe27f1d688846baeef5170",
                "sha256:58fb94a01414cddcdc6839807db77ae8057d02ddafc94a42faee6004e46c9ba8",
                "sha256:5e77a8bd41e54b05e4fb2708dc6ce28ee70325f8c6f50f3df86a44ecb1d7a19b",
                "sha256:5f271c93f001748fc26ddea409241312a75e13466b06c94798d1a341cf0e6989",
                "sha256:5f63c308f82a7954bf8263a6e6de0adc67c48a8b484fab18ff87f349af356efd",
                "sha256:61d7857950a3139bce035ad0b0945f839532987dfb4c06cfe160254f4d19df03",
                "sha256:61e8cb51fba9f1f33887e22488bad1e28dd8325b72425f04517a4d285a04c519",
                "sha256:625d8472c67f2d96f9a4302a947f92a7adbc1e20bedb6aff8dbc8ff039ca6189",
                "sha256:6e19add867cebfb249b4e7beac382d33215d6d54476bb6be46b01f8cafb4878b",
                "sha256:717470bfafbb9d9be624da7780c4296aa7935294bd43a075139c3d55659038ca",
                "sha256:74140933d45271c1a1283f708c35187f94e1256079b3c43f0c2267f9db5845ff",
                "sha256:74e6b2b456f21fc93ce1aff2b9728049f1464428ee2c9752a4b4f61e98c4db96",
                "sha256:9494122bf39da6422b0972c4579e248867b6b1b50c9b05df7e04a3f30b9a413d",
                "sha256:94e680aeedc7fd3b892b6fa8395b7b7cc4b344046c065ed4e7a1e390084e8cb5",
                "sha256:97d9e00f3ac7c18e685320601f91468ec06c58acc185d18bb8e511f196c8d4b2",
                "sha256:9c6ef8014b842f01f5d2b55315f1af5cbfde284eb184075c189fd657c2fd8204",
                "sha256:a027f8f723d07c3f21963caa7d585dcc9b089335565dabe9c814b5f70c52705a",
                "sha256:a718b427ff781c4f4e975525edb092ee2cdef6a9e7bc49e15063b088961806f8",
                "sha256:ab386503f53bbbc64d1ad4b6865bf001414930841a870fc97f1546d4d133f141",
                "sha256:ab6fa8c7871877810e1b4e9392c187a60611fbf0226a9e0b11b7b92f5ac72792",
                "sha256:b47d64cdd973aede3dd71a9364742c542587db214e63b7529fbb487ed67cddd9",
                "sha256:b499c6abe62a7a8d023e2c4b2834fce78a6115856ae95522f2f974139814538c",
                "sha256:bbb1a71b1784e68870800b1bc9f3313918edc63dbb8f29fbd2e767ce5821696c",
                "sha256:c3b31180b82c519b8926e629bf9f19952c743e089c41380ddca5db556817b221",
                "sha256:c56c299602c70bc1bb5d1e75f7d8c007ca40c9d7aebaf6e4ba52925d88ef826d",
                "sha256:c92deb5d9acce226a501b77307b3b60b264ca21862bd7d3e0c1f3594022f01bc",
                "sha256:cc2f3e368ee5242a2cbe28323a866656006382872c40869b49b265add546703f",
                "sha256:d82bed73544e91fb081ab93e3725e45dd8515c675c0e9926b4e1f420a93a6ab9",
                "sha256:da1cdfa96425cbe51f8afa43e392366ed0b36ce398f08b60de6b97e3ed4affef",
                "sha256:da5ba7b59d954f1f214d352308d1d86994d713b13edd4b24a556bcc43d2ddbc3",
                "sha256:e0c8c803f2f8db7217898d11657cb6042b9b0553a997c4a0601f48a691480fab",
                "sha256:ee4c5120ddf7d4dd1eaf079af3af7102b56d919fa13ad55600a4e0ebe532779b",
                "sha256:eee0c5ecb58296580fc495ac99b003f64f82a74f9576a244d04978a7e97166db",
                "sha256:f5abc8b4d0c5b556ed8cd41490b606fe99293175a82b98e652c3f2711b452988",
                "sha256:f810e764617b0748b49a731ffaa525d9bb36ff38332411704c2400125af859a6",
                "sha256:f89139662cc4e65a4813f4babb9ca9544e42bddb823d2ec434e18dad582543bc",
                "sha256:fa47319a10e0a076709644a0efbcaab9e91902c8bd8ef74c6adb19d320f69b83",
                "sha256:fabb953ab913dadc1ff9dcc3a7a7d3dc6a92efab3a0373989b8063347f8705be"
            ],
            "markers": "python_version >= '3.7'",
            "version": "==1.3.1"
        },
        "future": {
            "hashes": [
                "sha256:b1bead90b70cf6ec3f0710ae53a525360fa360d306a86583adc6bf83a4db537d"
            ],
            "markers": "python_version >= '2.6' and python_version not in '3.0, 3.1, 3.2, 3.3'",
            "version": "==0.18.2"
        },
        "geocoder": {
            "hashes": [
                "sha256:a733e1dfbce3f4e1a526cac03aadcedb8ed1239cf55bd7f3a23c60075121a834",
                "sha256:c9925374c961577d0aee403b09e6f8ea1971d913f011f00ca70c76beaf7a77e7"
            ],
            "index": "pypi",
            "version": "==1.38.1"
        },
        "idna": {
            "hashes": [
                "sha256:84d9dd047ffa80596e0f246e2eab0b391788b0503584e8945f2368256d2735ff",
                "sha256:9d643ff0a55b762d5cdb124b8eaa99c66322e2157b69160bc32796e824360e6d"
            ],
            "markers": "python_version >= '3.5'",
            "version": "==3.3"
        },
        "multidict": {
            "hashes": [
                "sha256:0327292e745a880459ef71be14e709aaea2f783f3537588fb4ed09b6c01bca60",
                "sha256:041b81a5f6b38244b34dc18c7b6aba91f9cdaf854d9a39e5ff0b58e2b5773b9c",
                "sha256:0556a1d4ea2d949efe5fd76a09b4a82e3a4a30700553a6725535098d8d9fb672",
                "sha256:05f6949d6169878a03e607a21e3b862eaf8e356590e8bdae4227eedadacf6e51",
                "sha256:07a017cfa00c9890011628eab2503bee5872f27144936a52eaab449be5eaf032",
                "sha256:0b9e95a740109c6047602f4db4da9949e6c5945cefbad34a1299775ddc9a62e2",
                "sha256:19adcfc2a7197cdc3987044e3f415168fc5dc1f720c932eb1ef4f71a2067e08b",
                "sha256:19d9bad105dfb34eb539c97b132057a4e709919ec4dd883ece5838bcbf262b80",
                "sha256:225383a6603c086e6cef0f2f05564acb4f4d5f019a4e3e983f572b8530f70c88",
                "sha256:23b616fdc3c74c9fe01d76ce0d1ce872d2d396d8fa8e4899398ad64fb5aa214a",
                "sha256:2957489cba47c2539a8eb7ab32ff49101439ccf78eab724c828c1a54ff3ff98d",
                "sha256:2d36e929d7f6a16d4eb11b250719c39560dd70545356365b494249e2186bc389",
                "sha256:2e4a0785b84fb59e43c18a015ffc575ba93f7d1dbd272b4cdad9f5134b8a006c",
                "sha256:3368bf2398b0e0fcbf46d85795adc4c259299fec50c1416d0f77c0a843a3eed9",
                "sha256:373ba9d1d061c76462d74e7de1c0c8e267e9791ee8cfefcf6b0b2495762c370c",
                "sha256:4070613ea2227da2bfb2c35a6041e4371b0af6b0be57f424fe2318b42a748516",
                "sha256:45183c96ddf61bf96d2684d9fbaf6f3564d86b34cb125761f9a0ef9e36c1d55b",
                "sha256:4571f1beddff25f3e925eea34268422622963cd8dc395bb8778eb28418248e43",
                "sha256:47e6a7e923e9cada7c139531feac59448f1f47727a79076c0b1ee80274cd8eee",
                "sha256:47fbeedbf94bed6547d3aa632075d804867a352d86688c04e606971595460227",
                "sha256:497988d6b6ec6ed6f87030ec03280b696ca47dbf0648045e4e1d28b80346560d",
                "sha256:4bae31803d708f6f15fd98be6a6ac0b6958fcf68fda3c77a048a4f9073704aae",
                "sha256:50bd442726e288e884f7be9071016c15a8742eb689a593a0cac49ea093eef0a7",
                "sha256:514fe2b8d750d6cdb4712346a2c5084a80220821a3e91f3f71eec11cf8d28fd4",
                "sha256:5774d9218d77befa7b70d836004a768fb9aa4fdb53c97498f4d8d3f67bb9cfa9",
                "sha256:5fdda29a3c7e76a064f2477c9aab1ba96fd94e02e386f1e665bca1807fc5386f",
                "sha256:5ff3bd75f38e4c43f1f470f2df7a4d430b821c4ce22be384e1459cb57d6bb013",
                "sha256:626fe10ac87851f4cffecee161fc6f8f9853f0f6f1035b59337a51d29ff3b4f9",
                "sha256:6701bf8a5d03a43375909ac91b6980aea74b0f5402fbe9428fc3f6edf5d9677e",
                "sha256:684133b1e1fe91eda8fa7447f137c9490a064c6b7f392aa857bba83a28cfb693",
                "sha256:6f3cdef8a247d1eafa649085812f8a310e728bdf3900ff6c434eafb2d443b23a",
                "sha256:75bdf08716edde767b09e76829db8c1e5ca9d8bb0a8d4bd94ae1eafe3dac5e15",
                "sha256:7c40b7bbece294ae3a87c1bc2abff0ff9beef41d14188cda94ada7bcea99b0fb",
                "sha256:8004dca28e15b86d1b1372515f32eb6f814bdf6f00952699bdeb541691091f96",
                "sha256:8064b7c6f0af936a741ea1efd18690bacfbae4078c0c385d7c3f611d11f0cf87",
                "sha256:89171b2c769e03a953d5969b2f272efa931426355b6c0cb508022976a17fd376",
                "sha256:8cbf0132f3de7cc6c6ce00147cc78e6439ea736cee6bca4f068bcf892b0fd658",
                "sha256:9cc57c68cb9139c7cd6fc39f211b02198e69fb90ce4bc4a094cf5fe0d20fd8b0",
                "sha256:a007b1638e148c3cfb6bf0bdc4f82776cef0ac487191d093cdc316905e504071",
                "sha256:a2c34a93e1d2aa35fbf1485e5010337c72c6791407d03aa5f4eed920343dd360",
                "sha256:a45e1135cb07086833ce969555df39149680e5471c04dfd6a915abd2fc3f6dbc",
                "sha256:ac0e27844758d7177989ce406acc6a83c16ed4524ebc363c1f748cba184d89d3",
                "sha256:aef9cc3d9c7d63d924adac329c33835e0243b5052a6dfcbf7732a921c6e918ba",
                "sha256:b9d153e7f1f9ba0b23ad1568b3b9e17301e23b042c23870f9ee0522dc5cc79e8",
                "sha256:bfba7c6d5d7c9099ba21f84662b037a0ffd4a5e6b26ac07d19e423e6fdf965a9",
                "sha256:c207fff63adcdf5a485969131dc70e4b194327666b7e8a87a97fbc4fd80a53b2",
                "sha256:d0509e469d48940147e1235d994cd849a8f8195e0bca65f8f5439c56e17872a3",
                "sha256:d16cce709ebfadc91278a1c005e3c17dd5f71f5098bfae1035149785ea6e9c68",
                "sha256:d48b8ee1d4068561ce8033d2c344cf5232cb29ee1a0206a7b828c79cbc5982b8",
                "sha256:de989b195c3d636ba000ee4281cd03bb1234635b124bf4cd89eeee9ca8fcb09d",
                "sha256:e07c8e79d6e6fd37b42f3250dba122053fddb319e84b55dd3a8d6446e1a7ee49",
                "sha256:e2c2e459f7050aeb7c1b1276763364884595d47000c1cddb51764c0d8976e608",
                "sha256:e5b20e9599ba74391ca0cfbd7b328fcc20976823ba19bc573983a25b32e92b57",
                "sha256:e875b6086e325bab7e680e4316d667fc0e5e174bb5611eb16b3ea121c8951b86",
                "sha256:f4f052ee022928d34fe1f4d2bc743f32609fb79ed9c49a1710a5ad6b2198db20",
                "sha256:fcb91630817aa8b9bc4a74023e4198480587269c272c58b3279875ed7235c293",
                "sha256:fd9fc9c4849a07f3635ccffa895d57abce554b467d611a5009ba4f39b78a8849",
                "sha256:feba80698173761cddd814fa22e88b0661e98cb810f9f986c54aa34d281e4937",
                "sha256:feea820722e69451743a3d56ad74948b68bf456984d63c1a92e8347b7b88452d"
            ],
            "markers": "python_version >= '3.7'",
            "version": "==6.0.2"
        },
        "pycares": {
            "hashes": [
<<<<<<< HEAD
                "sha256:02fdf5ce48b21da6eafc5cb4508d344a0d48ac1a31e8df178f7c2fb548fcbc14",
                "sha256:05e029e594c27a0066cdb89dfc5bba28ba94e2b27b0ca7aceb94f9aea06812cd",
                "sha256:064543e222e3587a92bccae704fcc5f4ce1ba1ce66aac96483c9cf504d554a67",
                "sha256:075d4bdde10590a2d0456eab20028aab997207e45469d30dd01a4a65caa7f8da",
                "sha256:0eb203ceedcf7f9865ed3abb6128dfbb3498c5e76342e3c820c4274cc0c8e873",
                "sha256:0eb374525c6231920509612f197ca47bdaa6ec9a0728aa199ba536dc0c25bb55",
                "sha256:0fb3944af9492cfde6e1167780c9b8a701a56cf7d3fb29086cfb906b8261648f",
                "sha256:135a356d52773f02d7babd2b38ad64493418363274972cc786fdce847875ca03",
                "sha256:241155687db7b45cb4ef84a18755ebc78c3ad624fd2578b48ea52ac16a4c8d9f",
                "sha256:27a21184ba35fff12eec36375d5b064516a0c3401dbf66a7eded7da34c5ca282",
                "sha256:2bc61edb98aff9cb4b2e07c25383100b81459a676ca0b0bd5fe77226eb1f850e",
                "sha256:3e4519bc51b744331c968eef0bd0071ca9c3e5863b8b8c1d99540ab8bfb04235",
                "sha256:4304e5f0c10281abcee3c2547140a6b280c70866f2828956c9bcb2de6cffa211",
                "sha256:46f58398bd9fa99cc2dd79f7fecddc85837ccb452d673168037ea603b15aa11b",
                "sha256:47c6e18bbe6f2f4ce42fbdfa4ab2602268590f76110f06af60d02f964b72fada",
                "sha256:47eae9809826cea5c0eb08eec9da584dd6330e51c075c2f6963ca2067555cd07",
                "sha256:512fb2c04c28e0e5a7de0b61624ab9c15d2df52db113f63a0aba6c6f1174b92f",
                "sha256:55d39f2c38d1285d1ae248b9d2d965b161dcf51a4b6eacf97ff056da6f09dd30",
                "sha256:5dc6418e87729105d93162155793002b3fa95490e2f2df33afec08b0b0d44989",
                "sha256:5e2af8ca3bc49894a87d2b5629b993c22b0e602ecb7fd2fad660ebb9be584829",
                "sha256:612a20514685a3d999dd0a99eede9da851be11171d599b211fac287eee452ff1",
                "sha256:64261640fd52910e7960f30888abeca4e6a7a91371d351ccebc70ac1625ca74e",
                "sha256:650b16f025bd3dad6a331e63bb8c9d55994c1b5d0d289ebe03c0bc16edad114f",
                "sha256:6a5af6443a1cefb36ddca47af37e29cae94a734c6c7cea3eb94e5de5cc2a4f1a",
                "sha256:6c411610be8de17cd5257845ebba5104b8e6356c62e66768728985a2ac0e9d1c",
                "sha256:6cbd4df536d2c32d2d74b854db25f1d15cc61cdd182b03206afbd7ccbe7b8f11",
                "sha256:72184b1510866c9bc97a6daca7d8218a6954c4a78640197f0840e604ba1182f9",
                "sha256:7466315e76ab0ca4dc1354f3d7cb53f6d99d365b3778d9849e52643270beb6f2",
                "sha256:7f6eebdf34477c9bfb00497f8e58a674fd22b348bd928d19d29c84e8923554e1",
                "sha256:8064eaae5084e5155008b8f9d089055a432ff2115960273fc570f55dccedf666",
                "sha256:8a376e637ecd79db62761ca40cda080b9383a07d6dedbc799dd1a31e053862d9",
                "sha256:8f1901b309cb5cf7ade5822d74b904f55c49369e4ff9328818e554d4c34b4714",
                "sha256:90f374fae2af5eb728841b4c2a0c8038a6889ba2a5a421e4c4e4e0f15bcc5912",
                "sha256:9155e95cbe26b4b57ca691e9d8bfb5a002c7ce14ac02ddfcfe7849d4d349badb",
                "sha256:9481ee42df7e34c9ef7b2f045e534062b980b2c971677868df9f17730b147ceb",
                "sha256:9a2053b34163d13d6d135248c65e71cefce3f25b3611677a1428ec7a57bae856",
                "sha256:a01ab41405dd4dd8449f9323b2dac25e1d856ef02d85c8aedea0130b65275b2a",
                "sha256:a2c7fb5d3cb633e3f23344194da9b5caa54eb40da34dbe4465f0ebcede2e1e1a",
                "sha256:a5a28f1d041aa2102bd2512e7361671e4ef46bc927e95b6932ed95cc45273480",
                "sha256:ae5accd693c6910bbd1a99d1f4551a9e99decd65d792a80f10c27b8fcc32b497",
                "sha256:bb09c084de909206e6db1f014d4c6d662c7df04194df31f4831088d426afe8f1",
                "sha256:bcfcafbb376376c9cca6d37a8497dfd6dbd82333bf37627067b34dcaf5039612",
                "sha256:cc045040c094068d5de28e61a6fd0babe8522e8f61829839b893f7aff928173b",
                "sha256:e1f57a8004370080694bd6fb969a1ffc9171a59c6824d54f791c1b2e4d298385",
                "sha256:e4a01ba75e8a2947fc0b954850f8db9d52166634a206056febef2f833c8cfa1e",
                "sha256:e8c0a7e0f9371c47cf028e2389f11385e906ba2797900419509adfa86587a2ac",
                "sha256:f6b5360e2278fae1e79479a4b56198fc7faf46ab350da18756c4de789835dbcd",
                "sha256:f8b76c13275b319b850e28bb9b3f5815de7521b1e0a581453d1acf10011bafef",
                "sha256:fe8e0f8ed7fd795868bfc2211e345963174a9f4d1e2125753e1715a60441c8a0"
            ],
            "version": "==4.2.2"
=======
                "sha256:1857631b448925aabc2b306baa27fbedb27ca49036ce5c083ae21eef7850adfa",
                "sha256:23d3f272b9f6ea80e488de76ea93e0edde418d545e86562b9e9094952a6ce658",
                "sha256:2539b9e20c52d9daedfa5f52f84ba6ea8cb351236fcda6034ab5422f0be1d171",
                "sha256:2707044e62ae32d816141e99bb2cfbba02700f4b5ffebbd7ba3fb2070af9a5ff",
                "sha256:2c4a6410e01f401982b7bc9d20756a9e1549bab1cc431eb9a7a26193168895b0",
                "sha256:3178be9e269795216376220d8a847bf30497fcf415821d58659b07dc2873e9b2",
                "sha256:45cc3feae3335b70cd4ec7447cd6ef9c11c7d9aa6731153cb87bae4db69fed8d",
                "sha256:48c733b8087f618d64b05c5807264ea94987b599cf37688ba59d23c57e197ff1",
                "sha256:496cc499980d9be6b151f5028aef9e735a4881d8c2eaa32b2562678dce463787",
                "sha256:4a491bb6c9c6420f3547e89898902e6f67a11ba42ff39026cc94aa238bcc2e67",
                "sha256:50a50b6c55919563745b0b242aa54eeb727696351ac187156d2d0ab9614fd726",
                "sha256:67b9495aebd575c18cf0371636057fdaf198f8b60e7bf1ec7fdd511154094f94",
                "sha256:8401526f945c96210f81887ad38d5415113f149719893006fc148862fbf4c128",
                "sha256:84d6572dff420631758ebdffc13283895e7fb04a54823641fa3830cdcb6f4743",
                "sha256:88709762179daa858b494f66f5ad35cf9e4be39893a565aa24148a237d05f3cd",
                "sha256:9070d507349d8b75c3f3e81b7d519555cd009391ae2b8fce7505753058e6cd08",
                "sha256:a1c0cc79c442eecd0beeaf2bcd91541a0ff366b43df5bb061d57dbe8b5d04c38",
                "sha256:a3cf407fba0ab0f21417676d480926dd438e12a0134d2e50e6164b0b4822ff63",
                "sha256:a56eea0cf117edffb51479e2acda15b1b02a33a225838708828a5c1010333ba1",
                "sha256:ad97e6db69a8b825fa4590cddbd00b00441fc16bfbebf3a37f6f9b6f72d9380d",
                "sha256:ae732c15c5bb5a381c521e3eb4daf56175e890f4fa1fddf2fc2349a778a94ed0",
                "sha256:b076d5d8a3f94bc38efeb7a5ac9772190e13515a510f96d600d58b12d25b2ae7",
                "sha256:b286649597791cd53072b2f3383cc38fc14a8ab016b78cb04bdcaa6ecce3b8ce",
                "sha256:bc24ee402697d4babe3a3652af6ede7fdd18f8d33a691d62c1e33131435f66e2",
                "sha256:bce6e64b85aad08dbeb6f92aecd53d856ac534fb70e6d3a5baa7cda8d2301c16",
                "sha256:de97ae19883b3f49f7c75d60292d49a21d06e64113ed69b5c6d5eba8ae4ef60a",
                "sha256:e0cffbf241c0384a6b56e2cddfb7bbd7b9830954edd756f685ad2b36e54ee107",
                "sha256:e6bbf663d89a93df0386050db430a26d98155d1c6d9f1e522ac8b01d38016c10",
                "sha256:e7b396e074efca974b211378f2bfb864f9be0465ba75f6a8851d8b115d928d79",
                "sha256:f1aadb7ebaa6da649ba3e665898aebd9f1ab57ece9af6c0d1c089074bf9a822a",
                "sha256:f9d057445ebc381398fb26fb87e6b9d2ed416e58074710a3e7feb6115b8a28ac"
            ],
            "index": "pypi",
            "version": "==4.2.0"
>>>>>>> 8cc48634
        },
        "pycparser": {
            "hashes": [
                "sha256:8ee45429555515e1f6b185e78100aea234072576aa43ab53aefcae078162fca9",
                "sha256:e644fdec12f7872f86c58ff790da456218b10f863970249516d60a5eaca77206"
            ],
            "version": "==2.21"
        },
        "pycryptodome": {
            "hashes": [
                "sha256:028dcbf62d128b4335b61c9fbb7dd8c376594db607ef36d5721ee659719935d5",
                "sha256:12ef157eb1e01a157ca43eda275fa68f8db0dd2792bc4fe00479ab8f0e6ae075",
                "sha256:2562de213960693b6d657098505fd4493c45f3429304da67efcbeb61f0edfe89",
                "sha256:27e92c1293afcb8d2639baf7eb43f4baada86e4de0f1fb22312bfc989b95dae2",
                "sha256:36e3242c4792e54ed906c53f5d840712793dc68b726ec6baefd8d978c5282d30",
                "sha256:50a5346af703330944bea503106cd50c9c2212174cfcb9939db4deb5305a8367",
                "sha256:53dedbd2a6a0b02924718b520a723e88bcf22e37076191eb9b91b79934fb2192",
                "sha256:69f05aaa90c99ac2f2af72d8d7f185f729721ad7c4be89e9e3d0ab101b0ee875",
                "sha256:75a3a364fee153e77ed889c957f6f94ec6d234b82e7195b117180dcc9fc16f96",
                "sha256:766a8e9832128c70012e0c2b263049506cbf334fb21ff7224e2704102b6ef59e",
                "sha256:7fb90a5000cc9c9ff34b4d99f7f039e9c3477700e309ff234eafca7b7471afc0",
                "sha256:893f32210de74b9f8ac869ed66c97d04e7d351182d6d39ebd3b36d3db8bda65d",
                "sha256:8b5c28058102e2974b9868d72ae5144128485d466ba8739abd674b77971454cc",
                "sha256:924b6aad5386fb54f2645f22658cb0398b1f25bc1e714a6d1522c75d527deaa5",
                "sha256:9924248d6920b59c260adcae3ee231cd5af404ac706ad30aa4cd87051bf09c50",
                "sha256:9ec761a35dbac4a99dcbc5cd557e6e57432ddf3e17af8c3c86b44af9da0189c0",
                "sha256:a36ab51674b014ba03da7f98b675fcb8eabd709a2d8e18219f784aba2db73b72",
                "sha256:aae395f79fa549fb1f6e3dc85cf277f0351e15a22e6547250056c7f0c990d6a5",
                "sha256:c880a98376939165b7dc504559f60abe234b99e294523a273847f9e7756f4132",
                "sha256:ce7a875694cd6ccd8682017a7c06c6483600f151d8916f2b25cf7a439e600263",
                "sha256:d1b7739b68a032ad14c5e51f7e4e1a5f92f3628bba024a2bda1f30c481fc85d8",
                "sha256:dcd65355acba9a1d0fc9b923875da35ed50506e339b35436277703d7ace3e222",
                "sha256:e04e40a7f8c1669195536a37979dd87da2c32dbdc73d6fe35f0077b0c17c803b",
                "sha256:e0c04c41e9ade19fbc0eff6aacea40b831bfcb2c91c266137bcdfd0d7b2f33ba",
                "sha256:e24d4ec4b029611359566c52f31af45c5aecde7ef90bf8f31620fd44c438efe7",
                "sha256:e64738207a02a83590df35f59d708bf1e7ea0d6adce712a777be2967e5f7043c",
                "sha256:ea56a35fd0d13121417d39a83f291017551fa2c62d6daa6b04af6ece7ed30d84",
                "sha256:f2772af1c3ef8025c85335f8b828d0193fa1e43256621f613280e2c81bfad423",
                "sha256:f403a3e297a59d94121cb3ee4b1cf41f844332940a62d71f9e4a009cc3533493",
                "sha256:f572a3ff7b6029dd9b904d6be4e0ce9e309dcb847b03e3ac8698d9d23bb36525"
            ],
            "index": "pypi",
            "version": "==3.14.1"
        },
        "pyjwt": {
            "hashes": [
                "sha256:72d1d253f32dbd4f5c88eaf1fdc62f3a19f676ccbadb9dbc5d07e951b2b26daf",
                "sha256:d42908208c699b3b973cbeb01a969ba6a96c821eefb1c5bfe4c390c01d67abba"
            ],
            "markers": "python_version >= '3.6'",
            "version": "==2.4.0"
        },
        "python-dotenv": {
            "hashes": [
                "sha256:b7e3b04a59693c42c36f9ab1cc2acc46fa5df8c78e178fc33a8d4cd05c8d498f",
                "sha256:d92a187be61fe482e4fd675b6d52200e7be63a12b724abbf931a40ce4fa92938"
            ],
            "index": "pypi",
            "version": "==0.20.0"
        },
        "ratelim": {
            "hashes": [
                "sha256:826d32177e11f9a12831901c9fda6679fd5bbea3605910820167088f5acbb11d",
                "sha256:e1a7dd39e6b552b7cc7f52169cd66cdb826a1a30198e355d7016012987c9ad08"
            ],
            "version": "==0.1.6"
        },
        "requests": {
            "hashes": [
                "sha256:7c5599b102feddaa661c826c56ab4fee28bfd17f5abca1ebbe3e7f19d7c97983",
                "sha256:8fefa2a1a1365bf5520aac41836fbee479da67864514bdb821f31ce07ce65349"
            ],
            "index": "pypi",
            "version": "==2.28.1"
        },
        "six": {
            "hashes": [
                "sha256:1e61c37477a1626458e36f7b1d82aa5c9b094fa4802892072e49de9c60c4c926",
                "sha256:8abb2f1d86890a2dfb989f9a77cfcfd3e47c2a354b01111771326f8aa26e0254"
            ],
            "markers": "python_version >= '2.7' and python_version not in '3.0, 3.1, 3.2, 3.3'",
            "version": "==1.16.0"
        },
        "urllib3": {
            "hashes": [
<<<<<<< HEAD
                "sha256:3fa96cf423e6987997fc326ae8df396db2a8b7c667747d47ddd8ecba91f4a74e",
                "sha256:b930dd878d5a8afb066a637fbb35144fe7901e3b209d1cd4f524bd0e9deee997"
            ],
            "markers": "python_version >= '2.7' and python_version not in '3.0, 3.1, 3.2, 3.3, 3.4, 3.5' and python_version < '4'",
            "version": "==1.26.12"
=======
                "sha256:8298d6d56d39be0e3bc13c1c97d133f9b45d797169a0e11cdd0e0489d786f7ec",
                "sha256:879ba4d1e89654d9769ce13121e0f94310ea32e8d2f8cf587b77c08bbcdb30d6"
            ],
            "markers": "python_version >= '2.7' and python_version not in '3.0, 3.1, 3.2, 3.3, 3.4, 3.5' and python_version < '4'",
            "version": "==1.26.10"
>>>>>>> 8cc48634
        },
        "watchdog": {
            "hashes": [
                "sha256:083171652584e1b8829581f965b9b7723ca5f9a2cd7e20271edf264cfd7c1412",
                "sha256:117ffc6ec261639a0209a3252546b12800670d4bf5f84fbd355957a0595fe654",
                "sha256:186f6c55abc5e03872ae14c2f294a153ec7292f807af99f57611acc8caa75306",
                "sha256:195fc70c6e41237362ba720e9aaf394f8178bfc7fa68207f112d108edef1af33",
                "sha256:226b3c6c468ce72051a4c15a4cc2ef317c32590d82ba0b330403cafd98a62cfd",
                "sha256:247dcf1df956daa24828bfea5a138d0e7a7c98b1a47cf1fa5b0c3c16241fcbb7",
                "sha256:255bb5758f7e89b1a13c05a5bceccec2219f8995a3a4c4d6968fe1de6a3b2892",
                "sha256:43ce20ebb36a51f21fa376f76d1d4692452b2527ccd601950d69ed36b9e21609",
                "sha256:4f4e1c4aa54fb86316a62a87b3378c025e228178d55481d30d857c6c438897d6",
                "sha256:5952135968519e2447a01875a6f5fc8c03190b24d14ee52b0f4b1682259520b1",
                "sha256:64a27aed691408a6abd83394b38503e8176f69031ca25d64131d8d640a307591",
                "sha256:6b17d302850c8d412784d9246cfe8d7e3af6bcd45f958abb2d08a6f8bedf695d",
                "sha256:70af927aa1613ded6a68089a9262a009fbdf819f46d09c1a908d4b36e1ba2b2d",
                "sha256:7a833211f49143c3d336729b0020ffd1274078e94b0ae42e22f596999f50279c",
                "sha256:8250546a98388cbc00c3ee3cc5cf96799b5a595270dfcfa855491a64b86ef8c3",
                "sha256:97f9752208f5154e9e7b76acc8c4f5a58801b338de2af14e7e181ee3b28a5d39",
                "sha256:9f05a5f7c12452f6a27203f76779ae3f46fa30f1dd833037ea8cbc2887c60213",
                "sha256:a735a990a1095f75ca4f36ea2ef2752c99e6ee997c46b0de507ba40a09bf7330",
                "sha256:ad576a565260d8f99d97f2e64b0f97a48228317095908568a9d5c786c829d428",
                "sha256:b530ae007a5f5d50b7fbba96634c7ee21abec70dc3e7f0233339c81943848dc1",
                "sha256:bfc4d351e6348d6ec51df007432e6fe80adb53fd41183716017026af03427846",
                "sha256:d3dda00aca282b26194bdd0adec21e4c21e916956d972369359ba63ade616153",
                "sha256:d9820fe47c20c13e3c9dd544d3706a2a26c02b2b43c993b62fcd8011bcc0adb3",
                "sha256:ed80a1628cee19f5cfc6bb74e173f1b4189eb532e705e2a13e3250312a62e0c9",
                "sha256:ee3e38a6cc050a8830089f79cbec8a3878ec2fe5160cdb2dc8ccb6def8552658"
            ],
            "index": "pypi",
            "version": "==2.1.9"
        },
        "yarl": {
            "hashes": [
                "sha256:076eede537ab978b605f41db79a56cad2e7efeea2aa6e0fa8f05a26c24a034fb",
                "sha256:07b21e274de4c637f3e3b7104694e53260b5fc10d51fb3ec5fed1da8e0f754e3",
                "sha256:0ab5a138211c1c366404d912824bdcf5545ccba5b3ff52c42c4af4cbdc2c5035",
                "sha256:0c03f456522d1ec815893d85fccb5def01ffaa74c1b16ff30f8aaa03eb21e453",
                "sha256:12768232751689c1a89b0376a96a32bc7633c08da45ad985d0c49ede691f5c0d",
                "sha256:19cd801d6f983918a3f3a39f3a45b553c015c5aac92ccd1fac619bd74beece4a",
                "sha256:1ca7e596c55bd675432b11320b4eacc62310c2145d6801a1f8e9ad160685a231",
                "sha256:1e4808f996ca39a6463f45182e2af2fae55e2560be586d447ce8016f389f626f",
                "sha256:205904cffd69ae972a1707a1bd3ea7cded594b1d773a0ce66714edf17833cdae",
                "sha256:20df6ff4089bc86e4a66e3b1380460f864df3dd9dccaf88d6b3385d24405893b",
                "sha256:21ac44b763e0eec15746a3d440f5e09ad2ecc8b5f6dcd3ea8cb4773d6d4703e3",
                "sha256:29e256649f42771829974e742061c3501cc50cf16e63f91ed8d1bf98242e5507",
                "sha256:2d800b9c2eaf0684c08be5f50e52bfa2aa920e7163c2ea43f4f431e829b4f0fd",
                "sha256:2d93a049d29df172f48bcb09acf9226318e712ce67374f893b460b42cc1380ae",
                "sha256:31a9a04ecccd6b03e2b0e12e82131f1488dea5555a13a4d32f064e22a6003cfe",
                "sha256:3d1a50e461615747dd93c099f297c1994d472b0f4d2db8a64e55b1edf704ec1c",
                "sha256:449c957ffc6bc2309e1fbe67ab7d2c1efca89d3f4912baeb8ead207bb3cc1cd4",
                "sha256:4a88510731cd8d4befaba5fbd734a7dd914de5ab8132a5b3dde0bbd6c9476c64",
                "sha256:4c322cbaa4ed78a8aac89b2174a6df398faf50e5fc12c4c191c40c59d5e28357",
                "sha256:5395da939ffa959974577eff2cbfc24b004a2fb6c346918f39966a5786874e54",
                "sha256:5587bba41399854703212b87071c6d8638fa6e61656385875f8c6dff92b2e461",
                "sha256:56c11efb0a89700987d05597b08a1efcd78d74c52febe530126785e1b1a285f4",
                "sha256:5999c4662631cb798496535afbd837a102859568adc67d75d2045e31ec3ac497",
                "sha256:59ddd85a1214862ce7c7c66457f05543b6a275b70a65de366030d56159a979f0",
                "sha256:6347f1a58e658b97b0a0d1ff7658a03cb79bdbda0331603bed24dd7054a6dea1",
                "sha256:6628d750041550c5d9da50bb40b5cf28a2e63b9388bac10fedd4f19236ef4957",
                "sha256:6afb336e23a793cd3b6476c30f030a0d4c7539cd81649683b5e0c1b0ab0bf350",
                "sha256:6c8148e0b52bf9535c40c48faebb00cb294ee577ca069d21bd5c48d302a83780",
                "sha256:76577f13333b4fe345c3704811ac7509b31499132ff0181f25ee26619de2c843",
                "sha256:7c0da7e44d0c9108d8b98469338705e07f4bb7dab96dbd8fa4e91b337db42548",
                "sha256:7de89c8456525650ffa2bb56a3eee6af891e98f498babd43ae307bd42dca98f6",
                "sha256:7ec362167e2c9fd178f82f252b6d97669d7245695dc057ee182118042026da40",
                "sha256:7fce6cbc6c170ede0221cc8c91b285f7f3c8b9fe28283b51885ff621bbe0f8ee",
                "sha256:85cba594433915d5c9a0d14b24cfba0339f57a2fff203a5d4fd070e593307d0b",
                "sha256:8b0af1cf36b93cee99a31a545fe91d08223e64390c5ecc5e94c39511832a4bb6",
                "sha256:9130ddf1ae9978abe63808b6b60a897e41fccb834408cde79522feb37fb72fb0",
                "sha256:99449cd5366fe4608e7226c6cae80873296dfa0cde45d9b498fefa1de315a09e",
                "sha256:9de955d98e02fab288c7718662afb33aab64212ecb368c5dc866d9a57bf48880",
                "sha256:a0fb2cb4204ddb456a8e32381f9a90000429489a25f64e817e6ff94879d432fc",
                "sha256:a165442348c211b5dea67c0206fc61366212d7082ba8118c8c5c1c853ea4d82e",
                "sha256:ab2a60d57ca88e1d4ca34a10e9fb4ab2ac5ad315543351de3a612bbb0560bead",
                "sha256:abc06b97407868ef38f3d172762f4069323de52f2b70d133d096a48d72215d28",
                "sha256:af887845b8c2e060eb5605ff72b6f2dd2aab7a761379373fd89d314f4752abbf",
                "sha256:b19255dde4b4f4c32e012038f2c169bb72e7f081552bea4641cab4d88bc409dd",
                "sha256:b3ded839a5c5608eec8b6f9ae9a62cb22cd037ea97c627f38ae0841a48f09eae",
                "sha256:c1445a0c562ed561d06d8cbc5c8916c6008a31c60bc3655cdd2de1d3bf5174a0",
                "sha256:d0272228fabe78ce00a3365ffffd6f643f57a91043e119c289aaba202f4095b0",
                "sha256:d0b51530877d3ad7a8d47b2fff0c8df3b8f3b8deddf057379ba50b13df2a5eae",
                "sha256:d0f77539733e0ec2475ddcd4e26777d08996f8cd55d2aef82ec4d3896687abda",
                "sha256:d2b8f245dad9e331540c350285910b20dd913dc86d4ee410c11d48523c4fd546",
                "sha256:dd032e8422a52e5a4860e062eb84ac94ea08861d334a4bcaf142a63ce8ad4802",
                "sha256:de49d77e968de6626ba7ef4472323f9d2e5a56c1d85b7c0e2a190b2173d3b9be",
                "sha256:de839c3a1826a909fdbfe05f6fe2167c4ab033f1133757b5936efe2f84904c07",
                "sha256:e80ed5a9939ceb6fda42811542f31c8602be336b1fb977bccb012e83da7e4936",
                "sha256:ea30a42dc94d42f2ba4d0f7c0ffb4f4f9baa1b23045910c0c32df9c9902cb272",
                "sha256:ea513a25976d21733bff523e0ca836ef1679630ef4ad22d46987d04b372d57fc",
                "sha256:ed19b74e81b10b592084a5ad1e70f845f0aacb57577018d31de064e71ffa267a",
                "sha256:f5af52738e225fcc526ae64071b7e5342abe03f42e0e8918227b38c9aa711e28",
                "sha256:fae37373155f5ef9b403ab48af5136ae9851151f7aacd9926251ab26b953118b"
            ],
            "markers": "python_version >= '3.7'",
            "version": "==1.8.1"
        }
    },
    "develop": {
        "attrs": {
            "hashes": [
                "sha256:29adc2665447e5191d0e7c568fde78b21f9672d344281d0c6e1ab085429b22b6",
                "sha256:86efa402f67bf2df34f51a335487cf46b1ec130d02b8d39fd248abfd30da551c"
            ],
            "markers": "python_version >= '3.5'",
            "version": "==22.1.0"
        },
        "black": {
            "hashes": [
                "sha256:074458dc2f6e0d3dab7928d4417bb6957bb834434516f21514138437accdbe90",
                "sha256:187d96c5e713f441a5829e77120c269b6514418f4513a390b0499b0987f2ff1c",
                "sha256:2ea29072e954a4d55a2ff58971b83365eba5d3d357352a07a7a4df0d95f51c78",
                "sha256:4af5bc0e1f96be5ae9bd7aaec219c901a94d6caa2484c21983d043371c733fc4",
                "sha256:560558527e52ce8afba936fcce93a7411ab40c7d5fe8c2463e279e843c0328ee",
                "sha256:568ac3c465b1c8b34b61cd7a4e349e93f91abf0f9371eda1cf87194663ab684e",
                "sha256:6797f58943fceb1c461fb572edbe828d811e719c24e03375fd25170ada53825e",
                "sha256:6c1734ab264b8f7929cef8ae5f900b85d579e6cbfde09d7387da8f04771b51c6",
                "sha256:6c6d39e28aed379aec40da1c65434c77d75e65bb59a1e1c283de545fb4e7c6c9",
                "sha256:7ba9be198ecca5031cd78745780d65a3f75a34b2ff9be5837045dce55db83d1c",
                "sha256:94783f636bca89f11eb5d50437e8e17fbc6a929a628d82304c80fa9cd945f256",
                "sha256:a218d7e5856f91d20f04e931b6f16d15356db1c846ee55f01bac297a705ca24f",
                "sha256:a3db5b6409b96d9bd543323b23ef32a1a2b06416d525d27e0f67e74f1446c8f2",
                "sha256:ac609cf8ef5e7115ddd07d85d988d074ed00e10fbc3445aee393e70164a2219c",
                "sha256:b154e6bbde1e79ea3260c4b40c0b7b3109ffcdf7bc4ebf8859169a6af72cd70b",
                "sha256:b270a168d69edb8b7ed32c193ef10fd27844e5c60852039599f9184460ce0807",
                "sha256:b9fd45787ba8aa3f5e0a0a98920c1012c884622c6c920dbe98dbd05bc7c70fbf",
                "sha256:c85928b9d5f83b23cee7d0efcb310172412fbf7cb9d9ce963bd67fd141781def",
                "sha256:c9a3ac16efe9ec7d7381ddebcc022119794872abce99475345c5a61aa18c45ad",
                "sha256:cfaf3895a9634e882bf9d2363fed5af8888802d670f58b279b0bece00e9a872d",
                "sha256:e439798f819d49ba1c0bd9664427a05aab79bfba777a6db94fd4e56fae0cb849",
                "sha256:f586c26118bc6e714ec58c09df0157fe2d9ee195c764f630eb0d8e7ccce72e69",
                "sha256:f6fe02afde060bbeef044af7996f335fbe90b039ccf3f5eb8f16df8b20f77666"
            ],
            "index": "pypi",
            "version": "==22.6.0"
        },
        "certifi": {
            "hashes": [
                "sha256:84c85a9078b11105f04f3036a9482ae10e4621616db313fe045dd24743a0820d",
                "sha256:fe86415d55e84719d75f8b69414f6438ac3547d2078ab91b67e779ef69378412"
            ],
            "markers": "python_version >= '3.6'",
            "version": "==2022.6.15"
        },
        "charset-normalizer": {
            "hashes": [
                "sha256:5a3d016c7c547f69d6f81fb0db9449ce888b418b5b9952cc5e6e66843e9dd845",
                "sha256:83e9a75d1911279afd89352c68b45348559d1fc0506b054b346651b5e7fee29f"
            ],
<<<<<<< HEAD
            "markers": "python_version >= '3.6'",
            "version": "==2.1.1"
=======
            "markers": "python_full_version >= '3.5.0'",
            "version": "==2.0.12"
>>>>>>> 8cc48634
        },
        "click": {
            "hashes": [
                "sha256:7682dc8afb30297001674575ea00d1814d808d6a36af415a82bd481d37ba7b8e",
                "sha256:bb4d8133cb15a609f44e8213d9b391b0809795062913b383c62be0ee95b1db48"
            ],
            "markers": "python_version >= '3.7'",
            "version": "==8.1.3"
        },
        "idna": {
            "hashes": [
                "sha256:84d9dd047ffa80596e0f246e2eab0b391788b0503584e8945f2368256d2735ff",
                "sha256:9d643ff0a55b762d5cdb124b8eaa99c66322e2157b69160bc32796e824360e6d"
            ],
            "markers": "python_version >= '3.5'",
            "version": "==3.3"
        },
        "iniconfig": {
            "hashes": [
                "sha256:011e24c64b7f47f6ebd835bb12a743f2fbe9a26d4cecaa7f53bc4f35ee9da8b3",
                "sha256:bc3af051d7d14b2ee5ef9969666def0cd1a000e121eaea580d4a313df4b37f32"
            ],
            "version": "==1.1.1"
        },
        "mypy-extensions": {
            "hashes": [
                "sha256:090fedd75945a69ae91ce1303b5824f428daf5a028d2f6ab8a299250a846f15d",
                "sha256:2d82818f5bb3e369420cb3c4060a7970edba416647068eb4c5343488a6c604a8"
            ],
            "version": "==0.4.3"
        },
        "packaging": {
            "hashes": [
                "sha256:dd47c42927d89ab911e606518907cc2d3a1f38bbd026385970643f9c5b8ecfeb",
                "sha256:ef103e05f519cdc783ae24ea4e2e0f508a9c99b2d4969652eed6a2e1ea5bd522"
            ],
            "markers": "python_full_version >= '3.6.0'",
            "version": "==21.3"
        },
        "pathspec": {
            "hashes": [
                "sha256:7d15c4ddb0b5c802d161efc417ec1a2558ea2653c2e8ad9c19098201dc1c993a",
                "sha256:e564499435a2673d586f6b2130bb5b95f04a3ba06f81b8f895b651a3c76aabb1"
            ],
            "version": "==0.9.0"
        },
        "platformdirs": {
            "hashes": [
                "sha256:027d8e83a2d7de06bbac4e5ef7e023c02b863d7ea5d079477e722bb41ab25788",
                "sha256:58c8abb07dcb441e6ee4b11d8df0ac856038f944ab98b7be6b27b2a3c7feef19"
            ],
            "markers": "python_version >= '3.7'",
            "version": "==2.5.2"
        },
        "pluggy": {
            "hashes": [
                "sha256:4224373bacce55f955a878bf9cfa763c1e360858e330072059e10bad68531159",
                "sha256:74134bbf457f031a36d68416e1509f34bd5ccc019f0bcc952c7b909d06b37bd3"
            ],
            "markers": "python_full_version >= '3.6.0'",
            "version": "==1.0.0"
        },
        "py": {
            "hashes": [
                "sha256:51c75c4126074b472f746a24399ad32f6053d1b34b68d2fa41e558e6f4a98719",
                "sha256:607c53218732647dff4acdfcd50cb62615cedf612e72d1724fb1a0cc6405b378"
            ],
            "markers": "python_version >= '2.7' and python_version not in '3.0, 3.1, 3.2, 3.3, 3.4'",
            "version": "==1.11.0"
        },
        "pyparsing": {
            "hashes": [
                "sha256:2b020ecf7d21b687f219b71ecad3631f644a47f01403fa1d1036b0c6416d70fb",
                "sha256:5026bae9a10eeaefb61dab2f09052b9f4307d44aee4eda64b309723d8d206bbc"
            ],
            "markers": "python_full_version >= '3.6.8'",
            "version": "==3.0.9"
        },
        "pytest": {
            "hashes": [
                "sha256:13d0e3ccfc2b6e26be000cb6568c832ba67ba32e719443bfe725814d3c42433c",
                "sha256:a06a0425453864a270bc45e71f783330a7428defb4230fb5e6a731fde06ecd45"
            ],
            "index": "pypi",
            "version": "==7.1.2"
        },
        "pytest-env": {
            "hashes": [
                "sha256:7e94956aef7f2764f3c147d216ce066bf6c42948bb9e293169b1b1c880a580c2"
            ],
            "index": "pypi",
            "version": "==0.6.2"
        },
        "pytest-mock": {
            "hashes": [
                "sha256:77f03f4554392558700295e05aed0b1096a20d4a60a4f3ddcde58b0c31c8fca2",
                "sha256:8a9e226d6c0ef09fcf20c94eb3405c388af438a90f3e39687f84166da82d5948"
            ],
            "index": "pypi",
            "version": "==3.8.2"
        },
        "requests": {
            "hashes": [
                "sha256:7c5599b102feddaa661c826c56ab4fee28bfd17f5abca1ebbe3e7f19d7c97983",
                "sha256:8fefa2a1a1365bf5520aac41836fbee479da67864514bdb821f31ce07ce65349"
            ],
            "index": "pypi",
            "version": "==2.28.1"
        },
        "requests-mock": {
            "hashes": [
                "sha256:0a2d38a117c08bb78939ec163522976ad59a6b7fdd82b709e23bb98004a44970",
                "sha256:8d72abe54546c1fc9696fa1516672f1031d72a55a1d66c85184f972a24ba0eba"
            ],
            "index": "pypi",
            "version": "==1.9.3"
        },
        "six": {
            "hashes": [
                "sha256:1e61c37477a1626458e36f7b1d82aa5c9b094fa4802892072e49de9c60c4c926",
                "sha256:8abb2f1d86890a2dfb989f9a77cfcfd3e47c2a354b01111771326f8aa26e0254"
            ],
            "markers": "python_version >= '2.7' and python_version not in '3.0, 3.1, 3.2, 3.3'",
            "version": "==1.16.0"
        },
        "tomli": {
            "hashes": [
                "sha256:939de3e7a6161af0c887ef91b7d41a53e7c5a1ca976325f429cb46ea9bc30ecc",
                "sha256:de526c12914f0c550d15924c62d72abc48d6fe7364aa87328337a31007fe8a4f"
            ],
<<<<<<< HEAD
            "markers": "python_full_version < '3.11.0a7'",
=======
            "markers": "python_version >= '3.7'",
>>>>>>> 8cc48634
            "version": "==2.0.1"
        },
        "typing-extensions": {
            "hashes": [
                "sha256:25642c956049920a5aa49edcdd6ab1e06d7e5d467fc00e0506c44ac86fbfca02",
                "sha256:e6d2677a32f47fc7eb2795db1dd15c1f34eff616bcaf2cfb5e997f854fa1c4a6"
            ],
            "markers": "python_version < '3.10'",
            "version": "==4.3.0"
        },
        "urllib3": {
            "hashes": [
<<<<<<< HEAD
                "sha256:3fa96cf423e6987997fc326ae8df396db2a8b7c667747d47ddd8ecba91f4a74e",
                "sha256:b930dd878d5a8afb066a637fbb35144fe7901e3b209d1cd4f524bd0e9deee997"
            ],
            "markers": "python_version >= '2.7' and python_version not in '3.0, 3.1, 3.2, 3.3, 3.4, 3.5' and python_version < '4'",
            "version": "==1.26.12"
=======
                "sha256:8298d6d56d39be0e3bc13c1c97d133f9b45d797169a0e11cdd0e0489d786f7ec",
                "sha256:879ba4d1e89654d9769ce13121e0f94310ea32e8d2f8cf587b77c08bbcdb30d6"
            ],
            "markers": "python_version >= '2.7' and python_version not in '3.0, 3.1, 3.2, 3.3, 3.4, 3.5' and python_version < '4'",
            "version": "==1.26.10"
>>>>>>> 8cc48634
        }
    }
}<|MERGE_RESOLUTION|>--- conflicted
+++ resolved
@@ -216,13 +216,8 @@
                 "sha256:5a3d016c7c547f69d6f81fb0db9449ce888b418b5b9952cc5e6e66843e9dd845",
                 "sha256:83e9a75d1911279afd89352c68b45348559d1fc0506b054b346651b5e7fee29f"
             ],
-<<<<<<< HEAD
             "markers": "python_version >= '3.6'",
             "version": "==2.1.1"
-=======
-            "markers": "python_full_version >= '3.5.0'",
-            "version": "==2.0.12"
->>>>>>> 8cc48634
         },
         "click": {
             "hashes": [
@@ -237,7 +232,7 @@
                 "sha256:637996211036b6385ef91435e4fae22989472f9d571faba8927ba8253acbc330",
                 "sha256:b8c3f85900b9dc423225913c5aace94729fe1fa9763b38939a95226f02d37186"
             ],
-            "markers": "python_full_version >= '3.5.0'",
+            "markers": "python_version >= '3.5'",
             "version": "==5.1.1"
         },
         "frozenlist": {
@@ -309,7 +304,7 @@
             "hashes": [
                 "sha256:b1bead90b70cf6ec3f0710ae53a525360fa360d306a86583adc6bf83a4db537d"
             ],
-            "markers": "python_version >= '2.6' and python_version not in '3.0, 3.1, 3.2, 3.3'",
+            "markers": "python_version >= '2.6' and python_version not in '3.0, 3.1, 3.2'",
             "version": "==0.18.2"
         },
         "geocoder": {
@@ -395,7 +390,6 @@
         },
         "pycares": {
             "hashes": [
-<<<<<<< HEAD
                 "sha256:02fdf5ce48b21da6eafc5cb4508d344a0d48ac1a31e8df178f7c2fb548fcbc14",
                 "sha256:05e029e594c27a0066cdb89dfc5bba28ba94e2b27b0ca7aceb94f9aea06812cd",
                 "sha256:064543e222e3587a92bccae704fcc5f4ce1ba1ce66aac96483c9cf504d554a67",
@@ -447,42 +441,6 @@
                 "sha256:fe8e0f8ed7fd795868bfc2211e345963174a9f4d1e2125753e1715a60441c8a0"
             ],
             "version": "==4.2.2"
-=======
-                "sha256:1857631b448925aabc2b306baa27fbedb27ca49036ce5c083ae21eef7850adfa",
-                "sha256:23d3f272b9f6ea80e488de76ea93e0edde418d545e86562b9e9094952a6ce658",
-                "sha256:2539b9e20c52d9daedfa5f52f84ba6ea8cb351236fcda6034ab5422f0be1d171",
-                "sha256:2707044e62ae32d816141e99bb2cfbba02700f4b5ffebbd7ba3fb2070af9a5ff",
-                "sha256:2c4a6410e01f401982b7bc9d20756a9e1549bab1cc431eb9a7a26193168895b0",
-                "sha256:3178be9e269795216376220d8a847bf30497fcf415821d58659b07dc2873e9b2",
-                "sha256:45cc3feae3335b70cd4ec7447cd6ef9c11c7d9aa6731153cb87bae4db69fed8d",
-                "sha256:48c733b8087f618d64b05c5807264ea94987b599cf37688ba59d23c57e197ff1",
-                "sha256:496cc499980d9be6b151f5028aef9e735a4881d8c2eaa32b2562678dce463787",
-                "sha256:4a491bb6c9c6420f3547e89898902e6f67a11ba42ff39026cc94aa238bcc2e67",
-                "sha256:50a50b6c55919563745b0b242aa54eeb727696351ac187156d2d0ab9614fd726",
-                "sha256:67b9495aebd575c18cf0371636057fdaf198f8b60e7bf1ec7fdd511154094f94",
-                "sha256:8401526f945c96210f81887ad38d5415113f149719893006fc148862fbf4c128",
-                "sha256:84d6572dff420631758ebdffc13283895e7fb04a54823641fa3830cdcb6f4743",
-                "sha256:88709762179daa858b494f66f5ad35cf9e4be39893a565aa24148a237d05f3cd",
-                "sha256:9070d507349d8b75c3f3e81b7d519555cd009391ae2b8fce7505753058e6cd08",
-                "sha256:a1c0cc79c442eecd0beeaf2bcd91541a0ff366b43df5bb061d57dbe8b5d04c38",
-                "sha256:a3cf407fba0ab0f21417676d480926dd438e12a0134d2e50e6164b0b4822ff63",
-                "sha256:a56eea0cf117edffb51479e2acda15b1b02a33a225838708828a5c1010333ba1",
-                "sha256:ad97e6db69a8b825fa4590cddbd00b00441fc16bfbebf3a37f6f9b6f72d9380d",
-                "sha256:ae732c15c5bb5a381c521e3eb4daf56175e890f4fa1fddf2fc2349a778a94ed0",
-                "sha256:b076d5d8a3f94bc38efeb7a5ac9772190e13515a510f96d600d58b12d25b2ae7",
-                "sha256:b286649597791cd53072b2f3383cc38fc14a8ab016b78cb04bdcaa6ecce3b8ce",
-                "sha256:bc24ee402697d4babe3a3652af6ede7fdd18f8d33a691d62c1e33131435f66e2",
-                "sha256:bce6e64b85aad08dbeb6f92aecd53d856ac534fb70e6d3a5baa7cda8d2301c16",
-                "sha256:de97ae19883b3f49f7c75d60292d49a21d06e64113ed69b5c6d5eba8ae4ef60a",
-                "sha256:e0cffbf241c0384a6b56e2cddfb7bbd7b9830954edd756f685ad2b36e54ee107",
-                "sha256:e6bbf663d89a93df0386050db430a26d98155d1c6d9f1e522ac8b01d38016c10",
-                "sha256:e7b396e074efca974b211378f2bfb864f9be0465ba75f6a8851d8b115d928d79",
-                "sha256:f1aadb7ebaa6da649ba3e665898aebd9f1ab57ece9af6c0d1c089074bf9a822a",
-                "sha256:f9d057445ebc381398fb26fb87e6b9d2ed416e58074710a3e7feb6115b8a28ac"
-            ],
-            "index": "pypi",
-            "version": "==4.2.0"
->>>>>>> 8cc48634
         },
         "pycparser": {
             "hashes": [
@@ -563,24 +521,16 @@
                 "sha256:1e61c37477a1626458e36f7b1d82aa5c9b094fa4802892072e49de9c60c4c926",
                 "sha256:8abb2f1d86890a2dfb989f9a77cfcfd3e47c2a354b01111771326f8aa26e0254"
             ],
-            "markers": "python_version >= '2.7' and python_version not in '3.0, 3.1, 3.2, 3.3'",
+            "markers": "python_version >= '2.7' and python_version not in '3.0, 3.1, 3.2'",
             "version": "==1.16.0"
         },
         "urllib3": {
             "hashes": [
-<<<<<<< HEAD
                 "sha256:3fa96cf423e6987997fc326ae8df396db2a8b7c667747d47ddd8ecba91f4a74e",
                 "sha256:b930dd878d5a8afb066a637fbb35144fe7901e3b209d1cd4f524bd0e9deee997"
             ],
             "markers": "python_version >= '2.7' and python_version not in '3.0, 3.1, 3.2, 3.3, 3.4, 3.5' and python_version < '4'",
             "version": "==1.26.12"
-=======
-                "sha256:8298d6d56d39be0e3bc13c1c97d133f9b45d797169a0e11cdd0e0489d786f7ec",
-                "sha256:879ba4d1e89654d9769ce13121e0f94310ea32e8d2f8cf587b77c08bbcdb30d6"
-            ],
-            "markers": "python_version >= '2.7' and python_version not in '3.0, 3.1, 3.2, 3.3, 3.4, 3.5' and python_version < '4'",
-            "version": "==1.26.10"
->>>>>>> 8cc48634
         },
         "watchdog": {
             "hashes": [
@@ -730,13 +680,8 @@
                 "sha256:5a3d016c7c547f69d6f81fb0db9449ce888b418b5b9952cc5e6e66843e9dd845",
                 "sha256:83e9a75d1911279afd89352c68b45348559d1fc0506b054b346651b5e7fee29f"
             ],
-<<<<<<< HEAD
             "markers": "python_version >= '3.6'",
             "version": "==2.1.1"
-=======
-            "markers": "python_full_version >= '3.5.0'",
-            "version": "==2.0.12"
->>>>>>> 8cc48634
         },
         "click": {
             "hashes": [
@@ -773,7 +718,7 @@
                 "sha256:dd47c42927d89ab911e606518907cc2d3a1f38bbd026385970643f9c5b8ecfeb",
                 "sha256:ef103e05f519cdc783ae24ea4e2e0f508a9c99b2d4969652eed6a2e1ea5bd522"
             ],
-            "markers": "python_full_version >= '3.6.0'",
+            "markers": "python_version >= '3.6'",
             "version": "==21.3"
         },
         "pathspec": {
@@ -796,7 +741,7 @@
                 "sha256:4224373bacce55f955a878bf9cfa763c1e360858e330072059e10bad68531159",
                 "sha256:74134bbf457f031a36d68416e1509f34bd5ccc019f0bcc952c7b909d06b37bd3"
             ],
-            "markers": "python_full_version >= '3.6.0'",
+            "markers": "python_version >= '3.6'",
             "version": "==1.0.0"
         },
         "py": {
@@ -859,7 +804,7 @@
                 "sha256:1e61c37477a1626458e36f7b1d82aa5c9b094fa4802892072e49de9c60c4c926",
                 "sha256:8abb2f1d86890a2dfb989f9a77cfcfd3e47c2a354b01111771326f8aa26e0254"
             ],
-            "markers": "python_version >= '2.7' and python_version not in '3.0, 3.1, 3.2, 3.3'",
+            "markers": "python_version >= '2.7' and python_version not in '3.0, 3.1, 3.2'",
             "version": "==1.16.0"
         },
         "tomli": {
@@ -867,11 +812,7 @@
                 "sha256:939de3e7a6161af0c887ef91b7d41a53e7c5a1ca976325f429cb46ea9bc30ecc",
                 "sha256:de526c12914f0c550d15924c62d72abc48d6fe7364aa87328337a31007fe8a4f"
             ],
-<<<<<<< HEAD
-            "markers": "python_full_version < '3.11.0a7'",
-=======
             "markers": "python_version >= '3.7'",
->>>>>>> 8cc48634
             "version": "==2.0.1"
         },
         "typing-extensions": {
@@ -884,19 +825,11 @@
         },
         "urllib3": {
             "hashes": [
-<<<<<<< HEAD
                 "sha256:3fa96cf423e6987997fc326ae8df396db2a8b7c667747d47ddd8ecba91f4a74e",
                 "sha256:b930dd878d5a8afb066a637fbb35144fe7901e3b209d1cd4f524bd0e9deee997"
             ],
             "markers": "python_version >= '2.7' and python_version not in '3.0, 3.1, 3.2, 3.3, 3.4, 3.5' and python_version < '4'",
             "version": "==1.26.12"
-=======
-                "sha256:8298d6d56d39be0e3bc13c1c97d133f9b45d797169a0e11cdd0e0489d786f7ec",
-                "sha256:879ba4d1e89654d9769ce13121e0f94310ea32e8d2f8cf587b77c08bbcdb30d6"
-            ],
-            "markers": "python_version >= '2.7' and python_version not in '3.0, 3.1, 3.2, 3.3, 3.4, 3.5' and python_version < '4'",
-            "version": "==1.26.10"
->>>>>>> 8cc48634
         }
     }
 }