{
    "_meta": {
        "hash": {
            "sha256": "7be49e146b6f96a203dd2359da6294c74a01f3354255c4ffad241795a52d8953"
        },
        "pipfile-spec": 6,
        "requires": {
            "python_version": "3.9"
        },
        "sources": [
            {
                "name": "pypi",
                "url": "https://pypi.org/simple",
                "verify_ssl": true
            }
        ]
    },
    "default": {
        "certifi": {
            "hashes": [
                "sha256:84c85a9078b11105f04f3036a9482ae10e4621616db313fe045dd24743a0820d",
                "sha256:fe86415d55e84719d75f8b69414f6438ac3547d2078ab91b67e779ef69378412"
            ],
            "markers": "python_full_version >= '3.6.0'",
            "version": "==2022.6.15"
        },
        "charset-normalizer": {
            "hashes": [
                "sha256:5189b6f22b01957427f35b6a08d9a0bc45b46d3788ef5a92e978433c7a35f8a5",
                "sha256:575e708016ff3a5e3681541cb9d79312c416835686d054a23accb873b254f413"
            ],
<<<<<<< HEAD
            "markers": "python_version >= '3.5'",
            "version": "==2.0.12"
=======
            "markers": "python_full_version >= '3.6.0'",
            "version": "==2.1.0"
>>>>>>> a7cedb01
        },
        "click": {
            "hashes": [
                "sha256:7682dc8afb30297001674575ea00d1814d808d6a36af415a82bd481d37ba7b8e",
                "sha256:bb4d8133cb15a609f44e8213d9b391b0809795062913b383c62be0ee95b1db48"
            ],
            "markers": "python_version >= '3.7'",
            "version": "==8.1.3"
        },
        "decorator": {
            "hashes": [
                "sha256:637996211036b6385ef91435e4fae22989472f9d571faba8927ba8253acbc330",
                "sha256:b8c3f85900b9dc423225913c5aace94729fe1fa9763b38939a95226f02d37186"
            ],
            "markers": "python_version >= '3.5'",
            "version": "==5.1.1"
        },
        "future": {
            "hashes": [
                "sha256:b1bead90b70cf6ec3f0710ae53a525360fa360d306a86583adc6bf83a4db537d"
            ],
            "markers": "python_version >= '2.6' and python_version not in '3.0, 3.1, 3.2'",
            "version": "==0.18.2"
        },
        "geocoder": {
            "hashes": [
                "sha256:a733e1dfbce3f4e1a526cac03aadcedb8ed1239cf55bd7f3a23c60075121a834",
                "sha256:c9925374c961577d0aee403b09e6f8ea1971d913f011f00ca70c76beaf7a77e7"
            ],
            "index": "pypi",
            "version": "==1.38.1"
        },
        "idna": {
            "hashes": [
                "sha256:84d9dd047ffa80596e0f246e2eab0b391788b0503584e8945f2368256d2735ff",
                "sha256:9d643ff0a55b762d5cdb124b8eaa99c66322e2157b69160bc32796e824360e6d"
            ],
            "markers": "python_version >= '3.5'",
            "version": "==3.3"
        },
        "pycryptodome": {
            "hashes": [
                "sha256:028dcbf62d128b4335b61c9fbb7dd8c376594db607ef36d5721ee659719935d5",
                "sha256:12ef157eb1e01a157ca43eda275fa68f8db0dd2792bc4fe00479ab8f0e6ae075",
                "sha256:2562de213960693b6d657098505fd4493c45f3429304da67efcbeb61f0edfe89",
                "sha256:27e92c1293afcb8d2639baf7eb43f4baada86e4de0f1fb22312bfc989b95dae2",
                "sha256:36e3242c4792e54ed906c53f5d840712793dc68b726ec6baefd8d978c5282d30",
                "sha256:50a5346af703330944bea503106cd50c9c2212174cfcb9939db4deb5305a8367",
                "sha256:53dedbd2a6a0b02924718b520a723e88bcf22e37076191eb9b91b79934fb2192",
                "sha256:69f05aaa90c99ac2f2af72d8d7f185f729721ad7c4be89e9e3d0ab101b0ee875",
                "sha256:75a3a364fee153e77ed889c957f6f94ec6d234b82e7195b117180dcc9fc16f96",
                "sha256:766a8e9832128c70012e0c2b263049506cbf334fb21ff7224e2704102b6ef59e",
                "sha256:7fb90a5000cc9c9ff34b4d99f7f039e9c3477700e309ff234eafca7b7471afc0",
                "sha256:893f32210de74b9f8ac869ed66c97d04e7d351182d6d39ebd3b36d3db8bda65d",
                "sha256:8b5c28058102e2974b9868d72ae5144128485d466ba8739abd674b77971454cc",
                "sha256:924b6aad5386fb54f2645f22658cb0398b1f25bc1e714a6d1522c75d527deaa5",
                "sha256:9924248d6920b59c260adcae3ee231cd5af404ac706ad30aa4cd87051bf09c50",
                "sha256:9ec761a35dbac4a99dcbc5cd557e6e57432ddf3e17af8c3c86b44af9da0189c0",
                "sha256:a36ab51674b014ba03da7f98b675fcb8eabd709a2d8e18219f784aba2db73b72",
                "sha256:aae395f79fa549fb1f6e3dc85cf277f0351e15a22e6547250056c7f0c990d6a5",
                "sha256:c880a98376939165b7dc504559f60abe234b99e294523a273847f9e7756f4132",
                "sha256:ce7a875694cd6ccd8682017a7c06c6483600f151d8916f2b25cf7a439e600263",
                "sha256:d1b7739b68a032ad14c5e51f7e4e1a5f92f3628bba024a2bda1f30c481fc85d8",
                "sha256:dcd65355acba9a1d0fc9b923875da35ed50506e339b35436277703d7ace3e222",
                "sha256:e04e40a7f8c1669195536a37979dd87da2c32dbdc73d6fe35f0077b0c17c803b",
                "sha256:e0c04c41e9ade19fbc0eff6aacea40b831bfcb2c91c266137bcdfd0d7b2f33ba",
                "sha256:e24d4ec4b029611359566c52f31af45c5aecde7ef90bf8f31620fd44c438efe7",
                "sha256:e64738207a02a83590df35f59d708bf1e7ea0d6adce712a777be2967e5f7043c",
                "sha256:ea56a35fd0d13121417d39a83f291017551fa2c62d6daa6b04af6ece7ed30d84",
                "sha256:f2772af1c3ef8025c85335f8b828d0193fa1e43256621f613280e2c81bfad423",
                "sha256:f403a3e297a59d94121cb3ee4b1cf41f844332940a62d71f9e4a009cc3533493",
                "sha256:f572a3ff7b6029dd9b904d6be4e0ce9e309dcb847b03e3ac8698d9d23bb36525"
            ],
            "index": "pypi",
            "version": "==3.14.1"
        },
        "python-dateutil": {
            "hashes": [
                "sha256:0123cacc1627ae19ddf3c27a5de5bd67ee4586fbdd6440d9748f8abb483d3e86",
                "sha256:961d03dc3453ebbc59dbdea9e4e11c5651520a876d0f4db161e8674aae935da9"
            ],
            "index": "pypi",
            "version": "==2.8.2"
        },
        "python-dotenv": {
            "hashes": [
                "sha256:b7e3b04a59693c42c36f9ab1cc2acc46fa5df8c78e178fc33a8d4cd05c8d498f",
                "sha256:d92a187be61fe482e4fd675b6d52200e7be63a12b724abbf931a40ce4fa92938"
            ],
            "index": "pypi",
            "version": "==0.20.0"
        },
        "ratelim": {
            "hashes": [
                "sha256:826d32177e11f9a12831901c9fda6679fd5bbea3605910820167088f5acbb11d",
                "sha256:e1a7dd39e6b552b7cc7f52169cd66cdb826a1a30198e355d7016012987c9ad08"
            ],
            "version": "==0.1.6"
        },
        "requests": {
            "hashes": [
<<<<<<< HEAD
                "sha256:bc7861137fbce630f17b03d3ad02ad0bf978c844f3536d0edda6499dafce2b6f",
                "sha256:d568723a7ebd25875d8d1eaf5dfa068cd2fc8194b2e483d7b1f7c81918dbec6b"
            ],
            "index": "pypi",
            "version": "==2.28.0"
=======
                "sha256:7c5599b102feddaa661c826c56ab4fee28bfd17f5abca1ebbe3e7f19d7c97983",
                "sha256:8fefa2a1a1365bf5520aac41836fbee479da67864514bdb821f31ce07ce65349"
            ],
            "index": "pypi",
            "version": "==2.28.1"
>>>>>>> a7cedb01
        },
        "six": {
            "hashes": [
                "sha256:1e61c37477a1626458e36f7b1d82aa5c9b094fa4802892072e49de9c60c4c926",
                "sha256:8abb2f1d86890a2dfb989f9a77cfcfd3e47c2a354b01111771326f8aa26e0254"
            ],
            "markers": "python_version >= '2.7' and python_version not in '3.0, 3.1, 3.2'",
            "version": "==1.16.0"
        },
        "urllib3": {
            "hashes": [
                "sha256:c33ccba33c819596124764c23a97d25f32b28433ba0dedeb77d873a38722c9bc",
                "sha256:ea6e8fb210b19d950fab93b60c9009226c63a28808bc8386e05301e25883ac0a"
            ],
            "markers": "python_version >= '2.7' and python_version not in '3.0, 3.1, 3.2, 3.3, 3.4, 3.5' and python_version < '4'",
            "version": "==1.26.11"
        },
        "watchdog": {
            "hashes": [
                "sha256:083171652584e1b8829581f965b9b7723ca5f9a2cd7e20271edf264cfd7c1412",
                "sha256:117ffc6ec261639a0209a3252546b12800670d4bf5f84fbd355957a0595fe654",
                "sha256:186f6c55abc5e03872ae14c2f294a153ec7292f807af99f57611acc8caa75306",
                "sha256:195fc70c6e41237362ba720e9aaf394f8178bfc7fa68207f112d108edef1af33",
                "sha256:226b3c6c468ce72051a4c15a4cc2ef317c32590d82ba0b330403cafd98a62cfd",
                "sha256:247dcf1df956daa24828bfea5a138d0e7a7c98b1a47cf1fa5b0c3c16241fcbb7",
                "sha256:255bb5758f7e89b1a13c05a5bceccec2219f8995a3a4c4d6968fe1de6a3b2892",
                "sha256:43ce20ebb36a51f21fa376f76d1d4692452b2527ccd601950d69ed36b9e21609",
                "sha256:4f4e1c4aa54fb86316a62a87b3378c025e228178d55481d30d857c6c438897d6",
                "sha256:5952135968519e2447a01875a6f5fc8c03190b24d14ee52b0f4b1682259520b1",
                "sha256:64a27aed691408a6abd83394b38503e8176f69031ca25d64131d8d640a307591",
                "sha256:6b17d302850c8d412784d9246cfe8d7e3af6bcd45f958abb2d08a6f8bedf695d",
                "sha256:70af927aa1613ded6a68089a9262a009fbdf819f46d09c1a908d4b36e1ba2b2d",
                "sha256:7a833211f49143c3d336729b0020ffd1274078e94b0ae42e22f596999f50279c",
                "sha256:8250546a98388cbc00c3ee3cc5cf96799b5a595270dfcfa855491a64b86ef8c3",
                "sha256:97f9752208f5154e9e7b76acc8c4f5a58801b338de2af14e7e181ee3b28a5d39",
                "sha256:9f05a5f7c12452f6a27203f76779ae3f46fa30f1dd833037ea8cbc2887c60213",
                "sha256:a735a990a1095f75ca4f36ea2ef2752c99e6ee997c46b0de507ba40a09bf7330",
                "sha256:ad576a565260d8f99d97f2e64b0f97a48228317095908568a9d5c786c829d428",
                "sha256:b530ae007a5f5d50b7fbba96634c7ee21abec70dc3e7f0233339c81943848dc1",
                "sha256:bfc4d351e6348d6ec51df007432e6fe80adb53fd41183716017026af03427846",
                "sha256:d3dda00aca282b26194bdd0adec21e4c21e916956d972369359ba63ade616153",
                "sha256:d9820fe47c20c13e3c9dd544d3706a2a26c02b2b43c993b62fcd8011bcc0adb3",
                "sha256:ed80a1628cee19f5cfc6bb74e173f1b4189eb532e705e2a13e3250312a62e0c9",
                "sha256:ee3e38a6cc050a8830089f79cbec8a3878ec2fe5160cdb2dc8ccb6def8552658"
            ],
            "index": "pypi",
            "version": "==2.1.9"
        }
    },
    "develop": {
        "astroid": {
            "hashes": [
                "sha256:14ffbb4f6aa2cf474a0834014005487f7ecd8924996083ab411e7fa0b508ce0b",
                "sha256:f4e4ec5294c4b07ac38bab9ca5ddd3914d4bf46f9006eb5c0ae755755061044e"
            ],
            "markers": "python_full_version >= '3.6.2'",
            "version": "==2.11.5"
        },
        "attrs": {
            "hashes": [
                "sha256:29adc2665447e5191d0e7c568fde78b21f9672d344281d0c6e1ab085429b22b6",
                "sha256:86efa402f67bf2df34f51a335487cf46b1ec130d02b8d39fd248abfd30da551c"
            ],
            "markers": "python_version >= '3.5'",
            "version": "==22.1.0"
        },
        "black": {
            "hashes": [
                "sha256:074458dc2f6e0d3dab7928d4417bb6957bb834434516f21514138437accdbe90",
                "sha256:187d96c5e713f441a5829e77120c269b6514418f4513a390b0499b0987f2ff1c",
                "sha256:2ea29072e954a4d55a2ff58971b83365eba5d3d357352a07a7a4df0d95f51c78",
                "sha256:4af5bc0e1f96be5ae9bd7aaec219c901a94d6caa2484c21983d043371c733fc4",
                "sha256:560558527e52ce8afba936fcce93a7411ab40c7d5fe8c2463e279e843c0328ee",
                "sha256:568ac3c465b1c8b34b61cd7a4e349e93f91abf0f9371eda1cf87194663ab684e",
                "sha256:6797f58943fceb1c461fb572edbe828d811e719c24e03375fd25170ada53825e",
                "sha256:6c1734ab264b8f7929cef8ae5f900b85d579e6cbfde09d7387da8f04771b51c6",
                "sha256:6c6d39e28aed379aec40da1c65434c77d75e65bb59a1e1c283de545fb4e7c6c9",
                "sha256:7ba9be198ecca5031cd78745780d65a3f75a34b2ff9be5837045dce55db83d1c",
                "sha256:94783f636bca89f11eb5d50437e8e17fbc6a929a628d82304c80fa9cd945f256",
                "sha256:a218d7e5856f91d20f04e931b6f16d15356db1c846ee55f01bac297a705ca24f",
                "sha256:a3db5b6409b96d9bd543323b23ef32a1a2b06416d525d27e0f67e74f1446c8f2",
                "sha256:ac609cf8ef5e7115ddd07d85d988d074ed00e10fbc3445aee393e70164a2219c",
                "sha256:b154e6bbde1e79ea3260c4b40c0b7b3109ffcdf7bc4ebf8859169a6af72cd70b",
                "sha256:b270a168d69edb8b7ed32c193ef10fd27844e5c60852039599f9184460ce0807",
                "sha256:b9fd45787ba8aa3f5e0a0a98920c1012c884622c6c920dbe98dbd05bc7c70fbf",
                "sha256:c85928b9d5f83b23cee7d0efcb310172412fbf7cb9d9ce963bd67fd141781def",
                "sha256:c9a3ac16efe9ec7d7381ddebcc022119794872abce99475345c5a61aa18c45ad",
                "sha256:cfaf3895a9634e882bf9d2363fed5af8888802d670f58b279b0bece00e9a872d",
                "sha256:e439798f819d49ba1c0bd9664427a05aab79bfba777a6db94fd4e56fae0cb849",
                "sha256:f586c26118bc6e714ec58c09df0157fe2d9ee195c764f630eb0d8e7ccce72e69",
                "sha256:f6fe02afde060bbeef044af7996f335fbe90b039ccf3f5eb8f16df8b20f77666"
            ],
            "index": "pypi",
            "version": "==22.6.0"
        },
        "certifi": {
            "hashes": [
                "sha256:84c85a9078b11105f04f3036a9482ae10e4621616db313fe045dd24743a0820d",
                "sha256:fe86415d55e84719d75f8b69414f6438ac3547d2078ab91b67e779ef69378412"
            ],
            "markers": "python_full_version >= '3.6.0'",
            "version": "==2022.6.15"
        },
        "charset-normalizer": {
            "hashes": [
                "sha256:5189b6f22b01957427f35b6a08d9a0bc45b46d3788ef5a92e978433c7a35f8a5",
                "sha256:575e708016ff3a5e3681541cb9d79312c416835686d054a23accb873b254f413"
            ],
<<<<<<< HEAD
            "markers": "python_version >= '3.5'",
            "version": "==2.0.12"
=======
            "markers": "python_full_version >= '3.6.0'",
            "version": "==2.1.0"
>>>>>>> a7cedb01
        },
        "click": {
            "hashes": [
                "sha256:7682dc8afb30297001674575ea00d1814d808d6a36af415a82bd481d37ba7b8e",
                "sha256:bb4d8133cb15a609f44e8213d9b391b0809795062913b383c62be0ee95b1db48"
            ],
            "markers": "python_version >= '3.7'",
            "version": "==8.1.3"
        },
        "dill": {
            "hashes": [
                "sha256:33501d03270bbe410c72639b350e941882a8b0fd55357580fbc873fba0c59302",
                "sha256:d75e41f3eff1eee599d738e76ba8f4ad98ea229db8b085318aa2b3333a208c86"
            ],
            "markers": "python_version >= '2.7' and python_version not in '3.0, 3.1, 3.2, 3.3, 3.4, 3.5, 3.6'",
            "version": "==0.3.5.1"
        },
        "idna": {
            "hashes": [
                "sha256:84d9dd047ffa80596e0f246e2eab0b391788b0503584e8945f2368256d2735ff",
                "sha256:9d643ff0a55b762d5cdb124b8eaa99c66322e2157b69160bc32796e824360e6d"
            ],
            "markers": "python_version >= '3.5'",
            "version": "==3.3"
        },
        "iniconfig": {
            "hashes": [
                "sha256:011e24c64b7f47f6ebd835bb12a743f2fbe9a26d4cecaa7f53bc4f35ee9da8b3",
                "sha256:bc3af051d7d14b2ee5ef9969666def0cd1a000e121eaea580d4a313df4b37f32"
            ],
            "version": "==1.1.1"
        },
        "isort": {
            "hashes": [
                "sha256:6f62d78e2f89b4500b080fe3a81690850cd254227f27f75c3a0c491a1f351ba7",
                "sha256:e8443a5e7a020e9d7f97f1d7d9cd17c88bcb3bc7e218bf9cf5095fe550be2951"
            ],
            "markers": "python_version < '4.0' and python_full_version >= '3.6.1'",
            "version": "==5.10.1"
        },
        "lazy-object-proxy": {
            "hashes": [
                "sha256:043651b6cb706eee4f91854da4a089816a6606c1428fd391573ef8cb642ae4f7",
                "sha256:07fa44286cda977bd4803b656ffc1c9b7e3bc7dff7d34263446aec8f8c96f88a",
                "sha256:12f3bb77efe1367b2515f8cb4790a11cffae889148ad33adad07b9b55e0ab22c",
                "sha256:2052837718516a94940867e16b1bb10edb069ab475c3ad84fd1e1a6dd2c0fcfc",
                "sha256:2130db8ed69a48a3440103d4a520b89d8a9405f1b06e2cc81640509e8bf6548f",
                "sha256:39b0e26725c5023757fc1ab2a89ef9d7ab23b84f9251e28f9cc114d5b59c1b09",
                "sha256:46ff647e76f106bb444b4533bb4153c7370cdf52efc62ccfc1a28bdb3cc95442",
                "sha256:4dca6244e4121c74cc20542c2ca39e5c4a5027c81d112bfb893cf0790f96f57e",
                "sha256:553b0f0d8dbf21890dd66edd771f9b1b5f51bd912fa5f26de4449bfc5af5e029",
                "sha256:677ea950bef409b47e51e733283544ac3d660b709cfce7b187f5ace137960d61",
                "sha256:6a24357267aa976abab660b1d47a34aaf07259a0c3859a34e536f1ee6e76b5bb",
                "sha256:6a6e94c7b02641d1311228a102607ecd576f70734dc3d5e22610111aeacba8a0",
                "sha256:6aff3fe5de0831867092e017cf67e2750c6a1c7d88d84d2481bd84a2e019ec35",
                "sha256:6ecbb350991d6434e1388bee761ece3260e5228952b1f0c46ffc800eb313ff42",
                "sha256:7096a5e0c1115ec82641afbdd70451a144558ea5cf564a896294e346eb611be1",
                "sha256:70ed0c2b380eb6248abdef3cd425fc52f0abd92d2b07ce26359fcbc399f636ad",
                "sha256:8561da8b3dd22d696244d6d0d5330618c993a215070f473b699e00cf1f3f6443",
                "sha256:85b232e791f2229a4f55840ed54706110c80c0a210d076eee093f2b2e33e1bfd",
                "sha256:898322f8d078f2654d275124a8dd19b079080ae977033b713f677afcfc88e2b9",
                "sha256:8f3953eb575b45480db6568306893f0bd9d8dfeeebd46812aa09ca9579595148",
                "sha256:91ba172fc5b03978764d1df5144b4ba4ab13290d7bab7a50f12d8117f8630c38",
                "sha256:9d166602b525bf54ac994cf833c385bfcc341b364e3ee71e3bf5a1336e677b55",
                "sha256:a57d51ed2997e97f3b8e3500c984db50a554bb5db56c50b5dab1b41339b37e36",
                "sha256:b9e89b87c707dd769c4ea91f7a31538888aad05c116a59820f28d59b3ebfe25a",
                "sha256:bb8c5fd1684d60a9902c60ebe276da1f2281a318ca16c1d0a96db28f62e9166b",
                "sha256:c19814163728941bb871240d45c4c30d33b8a2e85972c44d4e63dd7107faba44",
                "sha256:c4ce15276a1a14549d7e81c243b887293904ad2d94ad767f42df91e75fd7b5b6",
                "sha256:c7a683c37a8a24f6428c28c561c80d5f4fd316ddcf0c7cab999b15ab3f5c5c69",
                "sha256:d609c75b986def706743cdebe5e47553f4a5a1da9c5ff66d76013ef396b5a8a4",
                "sha256:d66906d5785da8e0be7360912e99c9188b70f52c422f9fc18223347235691a84",
                "sha256:dd7ed7429dbb6c494aa9bc4e09d94b778a3579be699f9d67da7e6804c422d3de",
                "sha256:df2631f9d67259dc9620d831384ed7732a198eb434eadf69aea95ad18c587a28",
                "sha256:e368b7f7eac182a59ff1f81d5f3802161932a41dc1b1cc45c1f757dc876b5d2c",
                "sha256:e40f2013d96d30217a51eeb1db28c9ac41e9d0ee915ef9d00da639c5b63f01a1",
                "sha256:f769457a639403073968d118bc70110e7dce294688009f5c24ab78800ae56dc8",
                "sha256:fccdf7c2c5821a8cbd0a9440a456f5050492f2270bd54e94360cac663398739b",
                "sha256:fd45683c3caddf83abbb1249b653a266e7069a09f486daa8863fb0e7496a9fdb"
            ],
            "markers": "python_version >= '3.6'",
            "version": "==1.7.1"
        },
        "mccabe": {
            "hashes": [
                "sha256:348e0240c33b60bbdf4e523192ef919f28cb2c3d7d5c7794f74009290f236325",
                "sha256:6c2d30ab6be0e4a46919781807b4f0d834ebdd6c6e3dca0bda5a15f863427b6e"
            ],
            "markers": "python_version >= '3.6'",
            "version": "==0.7.0"
        },
        "mypy-extensions": {
            "hashes": [
                "sha256:090fedd75945a69ae91ce1303b5824f428daf5a028d2f6ab8a299250a846f15d",
                "sha256:2d82818f5bb3e369420cb3c4060a7970edba416647068eb4c5343488a6c604a8"
            ],
            "version": "==0.4.3"
        },
        "packaging": {
            "hashes": [
                "sha256:dd47c42927d89ab911e606518907cc2d3a1f38bbd026385970643f9c5b8ecfeb",
                "sha256:ef103e05f519cdc783ae24ea4e2e0f508a9c99b2d4969652eed6a2e1ea5bd522"
            ],
            "markers": "python_version >= '3.6'",
            "version": "==21.3"
        },
        "pathspec": {
            "hashes": [
                "sha256:7d15c4ddb0b5c802d161efc417ec1a2558ea2653c2e8ad9c19098201dc1c993a",
                "sha256:e564499435a2673d586f6b2130bb5b95f04a3ba06f81b8f895b651a3c76aabb1"
            ],
            "version": "==0.9.0"
        },
        "platformdirs": {
            "hashes": [
                "sha256:027d8e83a2d7de06bbac4e5ef7e023c02b863d7ea5d079477e722bb41ab25788",
                "sha256:58c8abb07dcb441e6ee4b11d8df0ac856038f944ab98b7be6b27b2a3c7feef19"
            ],
            "markers": "python_version >= '3.7'",
            "version": "==2.5.2"
        },
        "pluggy": {
            "hashes": [
                "sha256:4224373bacce55f955a878bf9cfa763c1e360858e330072059e10bad68531159",
                "sha256:74134bbf457f031a36d68416e1509f34bd5ccc019f0bcc952c7b909d06b37bd3"
            ],
            "markers": "python_version >= '3.6'",
            "version": "==1.0.0"
        },
        "py": {
            "hashes": [
                "sha256:51c75c4126074b472f746a24399ad32f6053d1b34b68d2fa41e558e6f4a98719",
                "sha256:607c53218732647dff4acdfcd50cb62615cedf612e72d1724fb1a0cc6405b378"
            ],
            "markers": "python_version >= '2.7' and python_version not in '3.0, 3.1, 3.2, 3.3, 3.4'",
            "version": "==1.11.0"
        },
        "pylint": {
            "hashes": [
                "sha256:549261e0762c3466cc001024c4419c08252cb8c8d40f5c2c6966fea690e7fe2a",
                "sha256:bb71e6d169506de585edea997e48d9ff20c0dc0e2fbc1d166bad6b640120326b"
            ],
            "index": "pypi",
            "version": "==2.14.1"
        },
        "pyparsing": {
            "hashes": [
                "sha256:2b020ecf7d21b687f219b71ecad3631f644a47f01403fa1d1036b0c6416d70fb",
                "sha256:5026bae9a10eeaefb61dab2f09052b9f4307d44aee4eda64b309723d8d206bbc"
            ],
            "markers": "python_full_version >= '3.6.8'",
            "version": "==3.0.9"
        },
        "pytest": {
            "hashes": [
                "sha256:13d0e3ccfc2b6e26be000cb6568c832ba67ba32e719443bfe725814d3c42433c",
                "sha256:a06a0425453864a270bc45e71f783330a7428defb4230fb5e6a731fde06ecd45"
            ],
            "index": "pypi",
            "version": "==7.1.2"
        },
        "pytest-env": {
            "hashes": [
                "sha256:7e94956aef7f2764f3c147d216ce066bf6c42948bb9e293169b1b1c880a580c2"
            ],
            "index": "pypi",
            "version": "==0.6.2"
        },
        "pytest-mock": {
            "hashes": [
                "sha256:77f03f4554392558700295e05aed0b1096a20d4a60a4f3ddcde58b0c31c8fca2",
                "sha256:8a9e226d6c0ef09fcf20c94eb3405c388af438a90f3e39687f84166da82d5948"
            ],
            "index": "pypi",
            "version": "==3.8.2"
        },
        "requests": {
            "hashes": [
<<<<<<< HEAD
                "sha256:bc7861137fbce630f17b03d3ad02ad0bf978c844f3536d0edda6499dafce2b6f",
                "sha256:d568723a7ebd25875d8d1eaf5dfa068cd2fc8194b2e483d7b1f7c81918dbec6b"
            ],
            "index": "pypi",
            "version": "==2.28.0"
=======
                "sha256:7c5599b102feddaa661c826c56ab4fee28bfd17f5abca1ebbe3e7f19d7c97983",
                "sha256:8fefa2a1a1365bf5520aac41836fbee479da67864514bdb821f31ce07ce65349"
            ],
            "index": "pypi",
            "version": "==2.28.1"
>>>>>>> a7cedb01
        },
        "requests-mock": {
            "hashes": [
                "sha256:0a2d38a117c08bb78939ec163522976ad59a6b7fdd82b709e23bb98004a44970",
                "sha256:8d72abe54546c1fc9696fa1516672f1031d72a55a1d66c85184f972a24ba0eba"
            ],
            "index": "pypi",
            "version": "==1.9.3"
        },
        "setuptools": {
            "hashes": [
                "sha256:d1746e7fd520e83bbe210d02fff1aa1a425ad671c7a9da7d246ec2401a087198",
                "sha256:e7d11f3db616cda0751372244c2ba798e8e56a28e096ec4529010b803485f3fe"
            ],
            "markers": "python_version >= '3.7'",
            "version": "==62.3.3"
        },
        "six": {
            "hashes": [
                "sha256:1e61c37477a1626458e36f7b1d82aa5c9b094fa4802892072e49de9c60c4c926",
                "sha256:8abb2f1d86890a2dfb989f9a77cfcfd3e47c2a354b01111771326f8aa26e0254"
            ],
            "markers": "python_version >= '2.7' and python_version not in '3.0, 3.1, 3.2'",
            "version": "==1.16.0"
        },
        "tomli": {
            "hashes": [
                "sha256:939de3e7a6161af0c887ef91b7d41a53e7c5a1ca976325f429cb46ea9bc30ecc",
                "sha256:de526c12914f0c550d15924c62d72abc48d6fe7364aa87328337a31007fe8a4f"
            ],
            "markers": "python_version < '3.11'",
            "version": "==2.0.1"
        },
        "tomlkit": {
            "hashes": [
                "sha256:0f4050db66fd445b885778900ce4dd9aea8c90c4721141fde0d6ade893820ef1",
                "sha256:71ceb10c0eefd8b8f11fe34e8a51ad07812cb1dc3de23247425fbc9ddc47b9dd"
            ],
            "markers": "python_version >= '3.6' and python_version < '4.0'",
            "version": "==0.11.0"
        },
        "typing-extensions": {
            "hashes": [
                "sha256:25642c956049920a5aa49edcdd6ab1e06d7e5d467fc00e0506c44ac86fbfca02",
                "sha256:e6d2677a32f47fc7eb2795db1dd15c1f34eff616bcaf2cfb5e997f854fa1c4a6"
            ],
            "markers": "python_version < '3.10'",
            "version": "==4.3.0"
        },
        "urllib3": {
            "hashes": [
                "sha256:c33ccba33c819596124764c23a97d25f32b28433ba0dedeb77d873a38722c9bc",
                "sha256:ea6e8fb210b19d950fab93b60c9009226c63a28808bc8386e05301e25883ac0a"
            ],
<<<<<<< HEAD
            "markers": "python_version >= '2.7' and python_version not in '3.0, 3.1, 3.2, 3.3, 3.4' and python_version < '4'",
            "version": "==1.26.9"
        },
        "wrapt": {
            "hashes": [
                "sha256:00b6d4ea20a906c0ca56d84f93065b398ab74b927a7a3dbd470f6fc503f95dc3",
                "sha256:01c205616a89d09827986bc4e859bcabd64f5a0662a7fe95e0d359424e0e071b",
                "sha256:02b41b633c6261feff8ddd8d11c711df6842aba629fdd3da10249a53211a72c4",
                "sha256:07f7a7d0f388028b2df1d916e94bbb40624c59b48ecc6cbc232546706fac74c2",
                "sha256:11871514607b15cfeb87c547a49bca19fde402f32e2b1c24a632506c0a756656",
                "sha256:1b376b3f4896e7930f1f772ac4b064ac12598d1c38d04907e696cc4d794b43d3",
                "sha256:21ac0156c4b089b330b7666db40feee30a5d52634cc4560e1905d6529a3897ff",
                "sha256:257fd78c513e0fb5cdbe058c27a0624c9884e735bbd131935fd49e9fe719d310",
                "sha256:2b39d38039a1fdad98c87279b48bc5dce2c0ca0d73483b12cb72aa9609278e8a",
                "sha256:2cf71233a0ed05ccdabe209c606fe0bac7379fdcf687f39b944420d2a09fdb57",
                "sha256:2fe803deacd09a233e4762a1adcea5db5d31e6be577a43352936179d14d90069",
                "sha256:3232822c7d98d23895ccc443bbdf57c7412c5a65996c30442ebe6ed3df335383",
                "sha256:34aa51c45f28ba7f12accd624225e2b1e5a3a45206aa191f6f9aac931d9d56fe",
                "sha256:36f582d0c6bc99d5f39cd3ac2a9062e57f3cf606ade29a0a0d6b323462f4dd87",
                "sha256:380a85cf89e0e69b7cfbe2ea9f765f004ff419f34194018a6827ac0e3edfed4d",
                "sha256:40e7bc81c9e2b2734ea4bc1aceb8a8f0ceaac7c5299bc5d69e37c44d9081d43b",
                "sha256:43ca3bbbe97af00f49efb06e352eae40434ca9d915906f77def219b88e85d907",
                "sha256:4fcc4649dc762cddacd193e6b55bc02edca674067f5f98166d7713b193932b7f",
                "sha256:5a0f54ce2c092aaf439813735584b9537cad479575a09892b8352fea5e988dc0",
                "sha256:5a9a0d155deafd9448baff28c08e150d9b24ff010e899311ddd63c45c2445e28",
                "sha256:5b02d65b9ccf0ef6c34cba6cf5bf2aab1bb2f49c6090bafeecc9cd81ad4ea1c1",
                "sha256:60db23fa423575eeb65ea430cee741acb7c26a1365d103f7b0f6ec412b893853",
                "sha256:642c2e7a804fcf18c222e1060df25fc210b9c58db7c91416fb055897fc27e8cc",
                "sha256:6a9a25751acb379b466ff6be78a315e2b439d4c94c1e99cb7266d40a537995d3",
                "sha256:6b1a564e6cb69922c7fe3a678b9f9a3c54e72b469875aa8018f18b4d1dd1adf3",
                "sha256:6d323e1554b3d22cfc03cd3243b5bb815a51f5249fdcbb86fda4bf62bab9e164",
                "sha256:6e743de5e9c3d1b7185870f480587b75b1cb604832e380d64f9504a0535912d1",
                "sha256:709fe01086a55cf79d20f741f39325018f4df051ef39fe921b1ebe780a66184c",
                "sha256:7b7c050ae976e286906dd3f26009e117eb000fb2cf3533398c5ad9ccc86867b1",
                "sha256:7d2872609603cb35ca513d7404a94d6d608fc13211563571117046c9d2bcc3d7",
                "sha256:7ef58fb89674095bfc57c4069e95d7a31cfdc0939e2a579882ac7d55aadfd2a1",
                "sha256:80bb5c256f1415f747011dc3604b59bc1f91c6e7150bd7db03b19170ee06b320",
                "sha256:81b19725065dcb43df02b37e03278c011a09e49757287dca60c5aecdd5a0b8ed",
                "sha256:833b58d5d0b7e5b9832869f039203389ac7cbf01765639c7309fd50ef619e0b1",
                "sha256:88bd7b6bd70a5b6803c1abf6bca012f7ed963e58c68d76ee20b9d751c74a3248",
                "sha256:8ad85f7f4e20964db4daadcab70b47ab05c7c1cf2a7c1e51087bfaa83831854c",
                "sha256:8c0ce1e99116d5ab21355d8ebe53d9460366704ea38ae4d9f6933188f327b456",
                "sha256:8d649d616e5c6a678b26d15ece345354f7c2286acd6db868e65fcc5ff7c24a77",
                "sha256:903500616422a40a98a5a3c4ff4ed9d0066f3b4c951fa286018ecdf0750194ef",
                "sha256:9736af4641846491aedb3c3f56b9bc5568d92b0692303b5a305301a95dfd38b1",
                "sha256:988635d122aaf2bdcef9e795435662bcd65b02f4f4c1ae37fbee7401c440b3a7",
                "sha256:9cca3c2cdadb362116235fdbd411735de4328c61425b0aa9f872fd76d02c4e86",
                "sha256:9e0fd32e0148dd5dea6af5fee42beb949098564cc23211a88d799e434255a1f4",
                "sha256:9f3e6f9e05148ff90002b884fbc2a86bd303ae847e472f44ecc06c2cd2fcdb2d",
                "sha256:a85d2b46be66a71bedde836d9e41859879cc54a2a04fad1191eb50c2066f6e9d",
                "sha256:a9a52172be0b5aae932bef82a79ec0a0ce87288c7d132946d645eba03f0ad8a8",
                "sha256:aa31fdcc33fef9eb2552cbcbfee7773d5a6792c137b359e82879c101e98584c5",
                "sha256:b014c23646a467558be7da3d6b9fa409b2c567d2110599b7cf9a0c5992b3b471",
                "sha256:b21bb4c09ffabfa0e85e3a6b623e19b80e7acd709b9f91452b8297ace2a8ab00",
                "sha256:b5901a312f4d14c59918c221323068fad0540e34324925c8475263841dbdfe68",
                "sha256:b9b7a708dd92306328117d8c4b62e2194d00c365f18eff11a9b53c6f923b01e3",
                "sha256:d1967f46ea8f2db647c786e78d8cc7e4313dbd1b0aca360592d8027b8508e24d",
                "sha256:d52a25136894c63de15a35bc0bdc5adb4b0e173b9c0d07a2be9d3ca64a332735",
                "sha256:d77c85fedff92cf788face9bfa3ebaa364448ebb1d765302e9af11bf449ca36d",
                "sha256:d79d7d5dc8a32b7093e81e97dad755127ff77bcc899e845f41bf71747af0c569",
                "sha256:dbcda74c67263139358f4d188ae5faae95c30929281bc6866d00573783c422b7",
                "sha256:ddaea91abf8b0d13443f6dac52e89051a5063c7d014710dcb4d4abb2ff811a59",
                "sha256:dee0ce50c6a2dd9056c20db781e9c1cfd33e77d2d569f5d1d9321c641bb903d5",
                "sha256:dee60e1de1898bde3b238f18340eec6148986da0455d8ba7848d50470a7a32fb",
                "sha256:e2f83e18fe2f4c9e7db597e988f72712c0c3676d337d8b101f6758107c42425b",
                "sha256:e3fb1677c720409d5f671e39bac6c9e0e422584e5f518bfd50aa4cbbea02433f",
                "sha256:ee2b1b1769f6707a8a445162ea16dddf74285c3964f605877a20e38545c3c462",
                "sha256:ee6acae74a2b91865910eef5e7de37dc6895ad96fa23603d1d27ea69df545015",
                "sha256:ef3f72c9666bba2bab70d2a8b79f2c6d2c1a42a7f7e2b0ec83bb2f9e383950af"
            ],
            "markers": "python_version >= '2.7' and python_version not in '3.0, 3.1, 3.2, 3.3, 3.4'",
            "version": "==1.14.1"
=======
            "markers": "python_version >= '2.7' and python_version not in '3.0, 3.1, 3.2, 3.3, 3.4, 3.5' and python_version < '4'",
            "version": "==1.26.11"
>>>>>>> a7cedb01
        }
    }
}<|MERGE_RESOLUTION|>--- conflicted
+++ resolved
@@ -29,13 +29,8 @@
                 "sha256:5189b6f22b01957427f35b6a08d9a0bc45b46d3788ef5a92e978433c7a35f8a5",
                 "sha256:575e708016ff3a5e3681541cb9d79312c416835686d054a23accb873b254f413"
             ],
-<<<<<<< HEAD
-            "markers": "python_version >= '3.5'",
-            "version": "==2.0.12"
-=======
             "markers": "python_full_version >= '3.6.0'",
             "version": "==2.1.0"
->>>>>>> a7cedb01
         },
         "click": {
             "hashes": [
@@ -137,19 +132,11 @@
         },
         "requests": {
             "hashes": [
-<<<<<<< HEAD
-                "sha256:bc7861137fbce630f17b03d3ad02ad0bf978c844f3536d0edda6499dafce2b6f",
-                "sha256:d568723a7ebd25875d8d1eaf5dfa068cd2fc8194b2e483d7b1f7c81918dbec6b"
-            ],
-            "index": "pypi",
-            "version": "==2.28.0"
-=======
                 "sha256:7c5599b102feddaa661c826c56ab4fee28bfd17f5abca1ebbe3e7f19d7c97983",
                 "sha256:8fefa2a1a1365bf5520aac41836fbee479da67864514bdb821f31ce07ce65349"
             ],
             "index": "pypi",
             "version": "==2.28.1"
->>>>>>> a7cedb01
         },
         "six": {
             "hashes": [
@@ -258,13 +245,8 @@
                 "sha256:5189b6f22b01957427f35b6a08d9a0bc45b46d3788ef5a92e978433c7a35f8a5",
                 "sha256:575e708016ff3a5e3681541cb9d79312c416835686d054a23accb873b254f413"
             ],
-<<<<<<< HEAD
-            "markers": "python_version >= '3.5'",
-            "version": "==2.0.12"
-=======
             "markers": "python_full_version >= '3.6.0'",
             "version": "==2.1.0"
->>>>>>> a7cedb01
         },
         "click": {
             "hashes": [
@@ -443,19 +425,11 @@
         },
         "requests": {
             "hashes": [
-<<<<<<< HEAD
-                "sha256:bc7861137fbce630f17b03d3ad02ad0bf978c844f3536d0edda6499dafce2b6f",
-                "sha256:d568723a7ebd25875d8d1eaf5dfa068cd2fc8194b2e483d7b1f7c81918dbec6b"
-            ],
-            "index": "pypi",
-            "version": "==2.28.0"
-=======
                 "sha256:7c5599b102feddaa661c826c56ab4fee28bfd17f5abca1ebbe3e7f19d7c97983",
                 "sha256:8fefa2a1a1365bf5520aac41836fbee479da67864514bdb821f31ce07ce65349"
             ],
             "index": "pypi",
             "version": "==2.28.1"
->>>>>>> a7cedb01
         },
         "requests-mock": {
             "hashes": [
@@ -510,83 +484,8 @@
                 "sha256:c33ccba33c819596124764c23a97d25f32b28433ba0dedeb77d873a38722c9bc",
                 "sha256:ea6e8fb210b19d950fab93b60c9009226c63a28808bc8386e05301e25883ac0a"
             ],
-<<<<<<< HEAD
-            "markers": "python_version >= '2.7' and python_version not in '3.0, 3.1, 3.2, 3.3, 3.4' and python_version < '4'",
-            "version": "==1.26.9"
-        },
-        "wrapt": {
-            "hashes": [
-                "sha256:00b6d4ea20a906c0ca56d84f93065b398ab74b927a7a3dbd470f6fc503f95dc3",
-                "sha256:01c205616a89d09827986bc4e859bcabd64f5a0662a7fe95e0d359424e0e071b",
-                "sha256:02b41b633c6261feff8ddd8d11c711df6842aba629fdd3da10249a53211a72c4",
-                "sha256:07f7a7d0f388028b2df1d916e94bbb40624c59b48ecc6cbc232546706fac74c2",
-                "sha256:11871514607b15cfeb87c547a49bca19fde402f32e2b1c24a632506c0a756656",
-                "sha256:1b376b3f4896e7930f1f772ac4b064ac12598d1c38d04907e696cc4d794b43d3",
-                "sha256:21ac0156c4b089b330b7666db40feee30a5d52634cc4560e1905d6529a3897ff",
-                "sha256:257fd78c513e0fb5cdbe058c27a0624c9884e735bbd131935fd49e9fe719d310",
-                "sha256:2b39d38039a1fdad98c87279b48bc5dce2c0ca0d73483b12cb72aa9609278e8a",
-                "sha256:2cf71233a0ed05ccdabe209c606fe0bac7379fdcf687f39b944420d2a09fdb57",
-                "sha256:2fe803deacd09a233e4762a1adcea5db5d31e6be577a43352936179d14d90069",
-                "sha256:3232822c7d98d23895ccc443bbdf57c7412c5a65996c30442ebe6ed3df335383",
-                "sha256:34aa51c45f28ba7f12accd624225e2b1e5a3a45206aa191f6f9aac931d9d56fe",
-                "sha256:36f582d0c6bc99d5f39cd3ac2a9062e57f3cf606ade29a0a0d6b323462f4dd87",
-                "sha256:380a85cf89e0e69b7cfbe2ea9f765f004ff419f34194018a6827ac0e3edfed4d",
-                "sha256:40e7bc81c9e2b2734ea4bc1aceb8a8f0ceaac7c5299bc5d69e37c44d9081d43b",
-                "sha256:43ca3bbbe97af00f49efb06e352eae40434ca9d915906f77def219b88e85d907",
-                "sha256:4fcc4649dc762cddacd193e6b55bc02edca674067f5f98166d7713b193932b7f",
-                "sha256:5a0f54ce2c092aaf439813735584b9537cad479575a09892b8352fea5e988dc0",
-                "sha256:5a9a0d155deafd9448baff28c08e150d9b24ff010e899311ddd63c45c2445e28",
-                "sha256:5b02d65b9ccf0ef6c34cba6cf5bf2aab1bb2f49c6090bafeecc9cd81ad4ea1c1",
-                "sha256:60db23fa423575eeb65ea430cee741acb7c26a1365d103f7b0f6ec412b893853",
-                "sha256:642c2e7a804fcf18c222e1060df25fc210b9c58db7c91416fb055897fc27e8cc",
-                "sha256:6a9a25751acb379b466ff6be78a315e2b439d4c94c1e99cb7266d40a537995d3",
-                "sha256:6b1a564e6cb69922c7fe3a678b9f9a3c54e72b469875aa8018f18b4d1dd1adf3",
-                "sha256:6d323e1554b3d22cfc03cd3243b5bb815a51f5249fdcbb86fda4bf62bab9e164",
-                "sha256:6e743de5e9c3d1b7185870f480587b75b1cb604832e380d64f9504a0535912d1",
-                "sha256:709fe01086a55cf79d20f741f39325018f4df051ef39fe921b1ebe780a66184c",
-                "sha256:7b7c050ae976e286906dd3f26009e117eb000fb2cf3533398c5ad9ccc86867b1",
-                "sha256:7d2872609603cb35ca513d7404a94d6d608fc13211563571117046c9d2bcc3d7",
-                "sha256:7ef58fb89674095bfc57c4069e95d7a31cfdc0939e2a579882ac7d55aadfd2a1",
-                "sha256:80bb5c256f1415f747011dc3604b59bc1f91c6e7150bd7db03b19170ee06b320",
-                "sha256:81b19725065dcb43df02b37e03278c011a09e49757287dca60c5aecdd5a0b8ed",
-                "sha256:833b58d5d0b7e5b9832869f039203389ac7cbf01765639c7309fd50ef619e0b1",
-                "sha256:88bd7b6bd70a5b6803c1abf6bca012f7ed963e58c68d76ee20b9d751c74a3248",
-                "sha256:8ad85f7f4e20964db4daadcab70b47ab05c7c1cf2a7c1e51087bfaa83831854c",
-                "sha256:8c0ce1e99116d5ab21355d8ebe53d9460366704ea38ae4d9f6933188f327b456",
-                "sha256:8d649d616e5c6a678b26d15ece345354f7c2286acd6db868e65fcc5ff7c24a77",
-                "sha256:903500616422a40a98a5a3c4ff4ed9d0066f3b4c951fa286018ecdf0750194ef",
-                "sha256:9736af4641846491aedb3c3f56b9bc5568d92b0692303b5a305301a95dfd38b1",
-                "sha256:988635d122aaf2bdcef9e795435662bcd65b02f4f4c1ae37fbee7401c440b3a7",
-                "sha256:9cca3c2cdadb362116235fdbd411735de4328c61425b0aa9f872fd76d02c4e86",
-                "sha256:9e0fd32e0148dd5dea6af5fee42beb949098564cc23211a88d799e434255a1f4",
-                "sha256:9f3e6f9e05148ff90002b884fbc2a86bd303ae847e472f44ecc06c2cd2fcdb2d",
-                "sha256:a85d2b46be66a71bedde836d9e41859879cc54a2a04fad1191eb50c2066f6e9d",
-                "sha256:a9a52172be0b5aae932bef82a79ec0a0ce87288c7d132946d645eba03f0ad8a8",
-                "sha256:aa31fdcc33fef9eb2552cbcbfee7773d5a6792c137b359e82879c101e98584c5",
-                "sha256:b014c23646a467558be7da3d6b9fa409b2c567d2110599b7cf9a0c5992b3b471",
-                "sha256:b21bb4c09ffabfa0e85e3a6b623e19b80e7acd709b9f91452b8297ace2a8ab00",
-                "sha256:b5901a312f4d14c59918c221323068fad0540e34324925c8475263841dbdfe68",
-                "sha256:b9b7a708dd92306328117d8c4b62e2194d00c365f18eff11a9b53c6f923b01e3",
-                "sha256:d1967f46ea8f2db647c786e78d8cc7e4313dbd1b0aca360592d8027b8508e24d",
-                "sha256:d52a25136894c63de15a35bc0bdc5adb4b0e173b9c0d07a2be9d3ca64a332735",
-                "sha256:d77c85fedff92cf788face9bfa3ebaa364448ebb1d765302e9af11bf449ca36d",
-                "sha256:d79d7d5dc8a32b7093e81e97dad755127ff77bcc899e845f41bf71747af0c569",
-                "sha256:dbcda74c67263139358f4d188ae5faae95c30929281bc6866d00573783c422b7",
-                "sha256:ddaea91abf8b0d13443f6dac52e89051a5063c7d014710dcb4d4abb2ff811a59",
-                "sha256:dee0ce50c6a2dd9056c20db781e9c1cfd33e77d2d569f5d1d9321c641bb903d5",
-                "sha256:dee60e1de1898bde3b238f18340eec6148986da0455d8ba7848d50470a7a32fb",
-                "sha256:e2f83e18fe2f4c9e7db597e988f72712c0c3676d337d8b101f6758107c42425b",
-                "sha256:e3fb1677c720409d5f671e39bac6c9e0e422584e5f518bfd50aa4cbbea02433f",
-                "sha256:ee2b1b1769f6707a8a445162ea16dddf74285c3964f605877a20e38545c3c462",
-                "sha256:ee6acae74a2b91865910eef5e7de37dc6895ad96fa23603d1d27ea69df545015",
-                "sha256:ef3f72c9666bba2bab70d2a8b79f2c6d2c1a42a7f7e2b0ec83bb2f9e383950af"
-            ],
-            "markers": "python_version >= '2.7' and python_version not in '3.0, 3.1, 3.2, 3.3, 3.4'",
-            "version": "==1.14.1"
-=======
             "markers": "python_version >= '2.7' and python_version not in '3.0, 3.1, 3.2, 3.3, 3.4, 3.5' and python_version < '4'",
             "version": "==1.26.11"
->>>>>>> a7cedb01
         }
     }
 }