{
    "_meta": {
        "hash": {
            "sha256": "e703f725d77b31715e2d543cf94d1de54e41c47c6291e0a158c2e588bacd7bb3"
        },
        "pipfile-spec": 6,
        "requires": {
            "python_version": "3.9"
        },
        "sources": [
            {
                "name": "pypi",
                "url": "https://pypi.org/simple",
                "verify_ssl": true
            }
        ]
    },
    "default": {
        "certifi": {
            "hashes": [
                "sha256:84c85a9078b11105f04f3036a9482ae10e4621616db313fe045dd24743a0820d",
                "sha256:fe86415d55e84719d75f8b69414f6438ac3547d2078ab91b67e779ef69378412"
            ],
            "markers": "python_version >= '3.6'",
            "version": "==2022.6.15"
        },
<<<<<<< HEAD
=======
        "cffi": {
            "hashes": [
                "sha256:00a9ed42e88df81ffae7a8ab6d9356b371399b91dbdf0c3cb1e84c03a13aceb5",
                "sha256:03425bdae262c76aad70202debd780501fabeaca237cdfddc008987c0e0f59ef",
                "sha256:04ed324bda3cda42b9b695d51bb7d54b680b9719cfab04227cdd1e04e5de3104",
                "sha256:0e2642fe3142e4cc4af0799748233ad6da94c62a8bec3a6648bf8ee68b1c7426",
                "sha256:173379135477dc8cac4bc58f45db08ab45d228b3363adb7af79436135d028405",
                "sha256:198caafb44239b60e252492445da556afafc7d1e3ab7a1fb3f0584ef6d742375",
                "sha256:1e74c6b51a9ed6589199c787bf5f9875612ca4a8a0785fb2d4a84429badaf22a",
                "sha256:2012c72d854c2d03e45d06ae57f40d78e5770d252f195b93f581acf3ba44496e",
                "sha256:21157295583fe8943475029ed5abdcf71eb3911894724e360acff1d61c1d54bc",
                "sha256:2470043b93ff09bf8fb1d46d1cb756ce6132c54826661a32d4e4d132e1977adf",
                "sha256:285d29981935eb726a4399badae8f0ffdff4f5050eaa6d0cfc3f64b857b77185",
                "sha256:30d78fbc8ebf9c92c9b7823ee18eb92f2e6ef79b45ac84db507f52fbe3ec4497",
                "sha256:320dab6e7cb2eacdf0e658569d2575c4dad258c0fcc794f46215e1e39f90f2c3",
                "sha256:33ab79603146aace82c2427da5ca6e58f2b3f2fb5da893ceac0c42218a40be35",
                "sha256:3548db281cd7d2561c9ad9984681c95f7b0e38881201e157833a2342c30d5e8c",
                "sha256:3799aecf2e17cf585d977b780ce79ff0dc9b78d799fc694221ce814c2c19db83",
                "sha256:39d39875251ca8f612b6f33e6b1195af86d1b3e60086068be9cc053aa4376e21",
                "sha256:3b926aa83d1edb5aa5b427b4053dc420ec295a08e40911296b9eb1b6170f6cca",
                "sha256:3bcde07039e586f91b45c88f8583ea7cf7a0770df3a1649627bf598332cb6984",
                "sha256:3d08afd128ddaa624a48cf2b859afef385b720bb4b43df214f85616922e6a5ac",
                "sha256:3eb6971dcff08619f8d91607cfc726518b6fa2a9eba42856be181c6d0d9515fd",
                "sha256:40f4774f5a9d4f5e344f31a32b5096977b5d48560c5592e2f3d2c4374bd543ee",
                "sha256:4289fc34b2f5316fbb762d75362931e351941fa95fa18789191b33fc4cf9504a",
                "sha256:470c103ae716238bbe698d67ad020e1db9d9dba34fa5a899b5e21577e6d52ed2",
                "sha256:4f2c9f67e9821cad2e5f480bc8d83b8742896f1242dba247911072d4fa94c192",
                "sha256:50a74364d85fd319352182ef59c5c790484a336f6db772c1a9231f1c3ed0cbd7",
                "sha256:54a2db7b78338edd780e7ef7f9f6c442500fb0d41a5a4ea24fff1c929d5af585",
                "sha256:5635bd9cb9731e6d4a1132a498dd34f764034a8ce60cef4f5319c0541159392f",
                "sha256:59c0b02d0a6c384d453fece7566d1c7e6b7bae4fc5874ef2ef46d56776d61c9e",
                "sha256:5d598b938678ebf3c67377cdd45e09d431369c3b1a5b331058c338e201f12b27",
                "sha256:5df2768244d19ab7f60546d0c7c63ce1581f7af8b5de3eb3004b9b6fc8a9f84b",
                "sha256:5ef34d190326c3b1f822a5b7a45f6c4535e2f47ed06fec77d3d799c450b2651e",
                "sha256:6975a3fac6bc83c4a65c9f9fcab9e47019a11d3d2cf7f3c0d03431bf145a941e",
                "sha256:6c9a799e985904922a4d207a94eae35c78ebae90e128f0c4e521ce339396be9d",
                "sha256:70df4e3b545a17496c9b3f41f5115e69a4f2e77e94e1d2a8e1070bc0c38c8a3c",
                "sha256:7473e861101c9e72452f9bf8acb984947aa1661a7704553a9f6e4baa5ba64415",
                "sha256:8102eaf27e1e448db915d08afa8b41d6c7ca7a04b7d73af6514df10a3e74bd82",
                "sha256:87c450779d0914f2861b8526e035c5e6da0a3199d8f1add1a665e1cbc6fc6d02",
                "sha256:8b7ee99e510d7b66cdb6c593f21c043c248537a32e0bedf02e01e9553a172314",
                "sha256:91fc98adde3d7881af9b59ed0294046f3806221863722ba7d8d120c575314325",
                "sha256:94411f22c3985acaec6f83c6df553f2dbe17b698cc7f8ae751ff2237d96b9e3c",
                "sha256:98d85c6a2bef81588d9227dde12db8a7f47f639f4a17c9ae08e773aa9c697bf3",
                "sha256:9ad5db27f9cabae298d151c85cf2bad1d359a1b9c686a275df03385758e2f914",
                "sha256:a0b71b1b8fbf2b96e41c4d990244165e2c9be83d54962a9a1d118fd8657d2045",
                "sha256:a0f100c8912c114ff53e1202d0078b425bee3649ae34d7b070e9697f93c5d52d",
                "sha256:a591fe9e525846e4d154205572a029f653ada1a78b93697f3b5a8f1f2bc055b9",
                "sha256:a5c84c68147988265e60416b57fc83425a78058853509c1b0629c180094904a5",
                "sha256:a66d3508133af6e8548451b25058d5812812ec3798c886bf38ed24a98216fab2",
                "sha256:a8c4917bd7ad33e8eb21e9a5bbba979b49d9a97acb3a803092cbc1133e20343c",
                "sha256:b3bbeb01c2b273cca1e1e0c5df57f12dce9a4dd331b4fa1635b8bec26350bde3",
                "sha256:cba9d6b9a7d64d4bd46167096fc9d2f835e25d7e4c121fb2ddfc6528fb0413b2",
                "sha256:cc4d65aeeaa04136a12677d3dd0b1c0c94dc43abac5860ab33cceb42b801c1e8",
                "sha256:ce4bcc037df4fc5e3d184794f27bdaab018943698f4ca31630bc7f84a7b69c6d",
                "sha256:cec7d9412a9102bdc577382c3929b337320c4c4c4849f2c5cdd14d7368c5562d",
                "sha256:d400bfb9a37b1351253cb402671cea7e89bdecc294e8016a707f6d1d8ac934f9",
                "sha256:d61f4695e6c866a23a21acab0509af1cdfd2c013cf256bbf5b6b5e2695827162",
                "sha256:db0fbb9c62743ce59a9ff687eb5f4afbe77e5e8403d6697f7446e5f609976f76",
                "sha256:dd86c085fae2efd48ac91dd7ccffcfc0571387fe1193d33b6394db7ef31fe2a4",
                "sha256:e00b098126fd45523dd056d2efba6c5a63b71ffe9f2bbe1a4fe1716e1d0c331e",
                "sha256:e229a521186c75c8ad9490854fd8bbdd9a0c9aa3a524326b55be83b54d4e0ad9",
                "sha256:e263d77ee3dd201c3a142934a086a4450861778baaeeb45db4591ef65550b0a6",
                "sha256:ed9cb427ba5504c1dc15ede7d516b84757c3e3d7868ccc85121d9310d27eed0b",
                "sha256:fa6693661a4c91757f4412306191b6dc88c1703f780c8234035eac011922bc01",
                "sha256:fcd131dd944808b5bdb38e6f5b53013c5aa4f334c5cad0c72742f6eba4b73db0"
            ],
            "version": "==1.15.1"
        },
>>>>>>> 8cc48634
        "charset-normalizer": {
            "hashes": [
                "sha256:2857e29ff0d34db842cd7ca3230549d1a697f96ee6d3fb071cfa6c7393832597",
                "sha256:6881edbebdb17b39b4eaaa821b438bf6eddffb4468cf344f09f89def34a8b1df"
            ],
            "markers": "python_full_version >= '3.5.0'",
            "version": "==2.0.12"
        },
        "click": {
            "hashes": [
                "sha256:7682dc8afb30297001674575ea00d1814d808d6a36af415a82bd481d37ba7b8e",
                "sha256:bb4d8133cb15a609f44e8213d9b391b0809795062913b383c62be0ee95b1db48"
            ],
            "markers": "python_version >= '3.7'",
            "version": "==8.1.3"
        },
        "decorator": {
            "hashes": [
                "sha256:637996211036b6385ef91435e4fae22989472f9d571faba8927ba8253acbc330",
                "sha256:b8c3f85900b9dc423225913c5aace94729fe1fa9763b38939a95226f02d37186"
            ],
            "markers": "python_full_version >= '3.5.0'",
            "version": "==5.1.1"
        },
        "future": {
            "hashes": [
                "sha256:b1bead90b70cf6ec3f0710ae53a525360fa360d306a86583adc6bf83a4db537d"
            ],
            "markers": "python_version >= '2.6' and python_version not in '3.0, 3.1, 3.2, 3.3'",
            "version": "==0.18.2"
        },
        "geocoder": {
            "hashes": [
                "sha256:a733e1dfbce3f4e1a526cac03aadcedb8ed1239cf55bd7f3a23c60075121a834",
                "sha256:c9925374c961577d0aee403b09e6f8ea1971d913f011f00ca70c76beaf7a77e7"
            ],
            "index": "pypi",
            "version": "==1.38.1"
        },
        "idna": {
            "hashes": [
                "sha256:84d9dd047ffa80596e0f246e2eab0b391788b0503584e8945f2368256d2735ff",
                "sha256:9d643ff0a55b762d5cdb124b8eaa99c66322e2157b69160bc32796e824360e6d"
            ],
            "markers": "python_version >= '3'",
            "version": "==3.3"
        },
<<<<<<< HEAD
=======
        "multidict": {
            "hashes": [
                "sha256:0327292e745a880459ef71be14e709aaea2f783f3537588fb4ed09b6c01bca60",
                "sha256:041b81a5f6b38244b34dc18c7b6aba91f9cdaf854d9a39e5ff0b58e2b5773b9c",
                "sha256:0556a1d4ea2d949efe5fd76a09b4a82e3a4a30700553a6725535098d8d9fb672",
                "sha256:05f6949d6169878a03e607a21e3b862eaf8e356590e8bdae4227eedadacf6e51",
                "sha256:07a017cfa00c9890011628eab2503bee5872f27144936a52eaab449be5eaf032",
                "sha256:0b9e95a740109c6047602f4db4da9949e6c5945cefbad34a1299775ddc9a62e2",
                "sha256:19adcfc2a7197cdc3987044e3f415168fc5dc1f720c932eb1ef4f71a2067e08b",
                "sha256:19d9bad105dfb34eb539c97b132057a4e709919ec4dd883ece5838bcbf262b80",
                "sha256:225383a6603c086e6cef0f2f05564acb4f4d5f019a4e3e983f572b8530f70c88",
                "sha256:23b616fdc3c74c9fe01d76ce0d1ce872d2d396d8fa8e4899398ad64fb5aa214a",
                "sha256:2957489cba47c2539a8eb7ab32ff49101439ccf78eab724c828c1a54ff3ff98d",
                "sha256:2d36e929d7f6a16d4eb11b250719c39560dd70545356365b494249e2186bc389",
                "sha256:2e4a0785b84fb59e43c18a015ffc575ba93f7d1dbd272b4cdad9f5134b8a006c",
                "sha256:3368bf2398b0e0fcbf46d85795adc4c259299fec50c1416d0f77c0a843a3eed9",
                "sha256:373ba9d1d061c76462d74e7de1c0c8e267e9791ee8cfefcf6b0b2495762c370c",
                "sha256:4070613ea2227da2bfb2c35a6041e4371b0af6b0be57f424fe2318b42a748516",
                "sha256:45183c96ddf61bf96d2684d9fbaf6f3564d86b34cb125761f9a0ef9e36c1d55b",
                "sha256:4571f1beddff25f3e925eea34268422622963cd8dc395bb8778eb28418248e43",
                "sha256:47e6a7e923e9cada7c139531feac59448f1f47727a79076c0b1ee80274cd8eee",
                "sha256:47fbeedbf94bed6547d3aa632075d804867a352d86688c04e606971595460227",
                "sha256:497988d6b6ec6ed6f87030ec03280b696ca47dbf0648045e4e1d28b80346560d",
                "sha256:4bae31803d708f6f15fd98be6a6ac0b6958fcf68fda3c77a048a4f9073704aae",
                "sha256:50bd442726e288e884f7be9071016c15a8742eb689a593a0cac49ea093eef0a7",
                "sha256:514fe2b8d750d6cdb4712346a2c5084a80220821a3e91f3f71eec11cf8d28fd4",
                "sha256:5774d9218d77befa7b70d836004a768fb9aa4fdb53c97498f4d8d3f67bb9cfa9",
                "sha256:5fdda29a3c7e76a064f2477c9aab1ba96fd94e02e386f1e665bca1807fc5386f",
                "sha256:5ff3bd75f38e4c43f1f470f2df7a4d430b821c4ce22be384e1459cb57d6bb013",
                "sha256:626fe10ac87851f4cffecee161fc6f8f9853f0f6f1035b59337a51d29ff3b4f9",
                "sha256:6701bf8a5d03a43375909ac91b6980aea74b0f5402fbe9428fc3f6edf5d9677e",
                "sha256:684133b1e1fe91eda8fa7447f137c9490a064c6b7f392aa857bba83a28cfb693",
                "sha256:6f3cdef8a247d1eafa649085812f8a310e728bdf3900ff6c434eafb2d443b23a",
                "sha256:75bdf08716edde767b09e76829db8c1e5ca9d8bb0a8d4bd94ae1eafe3dac5e15",
                "sha256:7c40b7bbece294ae3a87c1bc2abff0ff9beef41d14188cda94ada7bcea99b0fb",
                "sha256:8004dca28e15b86d1b1372515f32eb6f814bdf6f00952699bdeb541691091f96",
                "sha256:8064b7c6f0af936a741ea1efd18690bacfbae4078c0c385d7c3f611d11f0cf87",
                "sha256:89171b2c769e03a953d5969b2f272efa931426355b6c0cb508022976a17fd376",
                "sha256:8cbf0132f3de7cc6c6ce00147cc78e6439ea736cee6bca4f068bcf892b0fd658",
                "sha256:9cc57c68cb9139c7cd6fc39f211b02198e69fb90ce4bc4a094cf5fe0d20fd8b0",
                "sha256:a007b1638e148c3cfb6bf0bdc4f82776cef0ac487191d093cdc316905e504071",
                "sha256:a2c34a93e1d2aa35fbf1485e5010337c72c6791407d03aa5f4eed920343dd360",
                "sha256:a45e1135cb07086833ce969555df39149680e5471c04dfd6a915abd2fc3f6dbc",
                "sha256:ac0e27844758d7177989ce406acc6a83c16ed4524ebc363c1f748cba184d89d3",
                "sha256:aef9cc3d9c7d63d924adac329c33835e0243b5052a6dfcbf7732a921c6e918ba",
                "sha256:b9d153e7f1f9ba0b23ad1568b3b9e17301e23b042c23870f9ee0522dc5cc79e8",
                "sha256:bfba7c6d5d7c9099ba21f84662b037a0ffd4a5e6b26ac07d19e423e6fdf965a9",
                "sha256:c207fff63adcdf5a485969131dc70e4b194327666b7e8a87a97fbc4fd80a53b2",
                "sha256:d0509e469d48940147e1235d994cd849a8f8195e0bca65f8f5439c56e17872a3",
                "sha256:d16cce709ebfadc91278a1c005e3c17dd5f71f5098bfae1035149785ea6e9c68",
                "sha256:d48b8ee1d4068561ce8033d2c344cf5232cb29ee1a0206a7b828c79cbc5982b8",
                "sha256:de989b195c3d636ba000ee4281cd03bb1234635b124bf4cd89eeee9ca8fcb09d",
                "sha256:e07c8e79d6e6fd37b42f3250dba122053fddb319e84b55dd3a8d6446e1a7ee49",
                "sha256:e2c2e459f7050aeb7c1b1276763364884595d47000c1cddb51764c0d8976e608",
                "sha256:e5b20e9599ba74391ca0cfbd7b328fcc20976823ba19bc573983a25b32e92b57",
                "sha256:e875b6086e325bab7e680e4316d667fc0e5e174bb5611eb16b3ea121c8951b86",
                "sha256:f4f052ee022928d34fe1f4d2bc743f32609fb79ed9c49a1710a5ad6b2198db20",
                "sha256:fcb91630817aa8b9bc4a74023e4198480587269c272c58b3279875ed7235c293",
                "sha256:fd9fc9c4849a07f3635ccffa895d57abce554b467d611a5009ba4f39b78a8849",
                "sha256:feba80698173761cddd814fa22e88b0661e98cb810f9f986c54aa34d281e4937",
                "sha256:feea820722e69451743a3d56ad74948b68bf456984d63c1a92e8347b7b88452d"
            ],
            "markers": "python_version >= '3.7'",
            "version": "==6.0.2"
        },
        "pycares": {
            "hashes": [
                "sha256:1857631b448925aabc2b306baa27fbedb27ca49036ce5c083ae21eef7850adfa",
                "sha256:23d3f272b9f6ea80e488de76ea93e0edde418d545e86562b9e9094952a6ce658",
                "sha256:2539b9e20c52d9daedfa5f52f84ba6ea8cb351236fcda6034ab5422f0be1d171",
                "sha256:2707044e62ae32d816141e99bb2cfbba02700f4b5ffebbd7ba3fb2070af9a5ff",
                "sha256:2c4a6410e01f401982b7bc9d20756a9e1549bab1cc431eb9a7a26193168895b0",
                "sha256:3178be9e269795216376220d8a847bf30497fcf415821d58659b07dc2873e9b2",
                "sha256:45cc3feae3335b70cd4ec7447cd6ef9c11c7d9aa6731153cb87bae4db69fed8d",
                "sha256:48c733b8087f618d64b05c5807264ea94987b599cf37688ba59d23c57e197ff1",
                "sha256:496cc499980d9be6b151f5028aef9e735a4881d8c2eaa32b2562678dce463787",
                "sha256:4a491bb6c9c6420f3547e89898902e6f67a11ba42ff39026cc94aa238bcc2e67",
                "sha256:50a50b6c55919563745b0b242aa54eeb727696351ac187156d2d0ab9614fd726",
                "sha256:67b9495aebd575c18cf0371636057fdaf198f8b60e7bf1ec7fdd511154094f94",
                "sha256:8401526f945c96210f81887ad38d5415113f149719893006fc148862fbf4c128",
                "sha256:84d6572dff420631758ebdffc13283895e7fb04a54823641fa3830cdcb6f4743",
                "sha256:88709762179daa858b494f66f5ad35cf9e4be39893a565aa24148a237d05f3cd",
                "sha256:9070d507349d8b75c3f3e81b7d519555cd009391ae2b8fce7505753058e6cd08",
                "sha256:a1c0cc79c442eecd0beeaf2bcd91541a0ff366b43df5bb061d57dbe8b5d04c38",
                "sha256:a3cf407fba0ab0f21417676d480926dd438e12a0134d2e50e6164b0b4822ff63",
                "sha256:a56eea0cf117edffb51479e2acda15b1b02a33a225838708828a5c1010333ba1",
                "sha256:ad97e6db69a8b825fa4590cddbd00b00441fc16bfbebf3a37f6f9b6f72d9380d",
                "sha256:ae732c15c5bb5a381c521e3eb4daf56175e890f4fa1fddf2fc2349a778a94ed0",
                "sha256:b076d5d8a3f94bc38efeb7a5ac9772190e13515a510f96d600d58b12d25b2ae7",
                "sha256:b286649597791cd53072b2f3383cc38fc14a8ab016b78cb04bdcaa6ecce3b8ce",
                "sha256:bc24ee402697d4babe3a3652af6ede7fdd18f8d33a691d62c1e33131435f66e2",
                "sha256:bce6e64b85aad08dbeb6f92aecd53d856ac534fb70e6d3a5baa7cda8d2301c16",
                "sha256:de97ae19883b3f49f7c75d60292d49a21d06e64113ed69b5c6d5eba8ae4ef60a",
                "sha256:e0cffbf241c0384a6b56e2cddfb7bbd7b9830954edd756f685ad2b36e54ee107",
                "sha256:e6bbf663d89a93df0386050db430a26d98155d1c6d9f1e522ac8b01d38016c10",
                "sha256:e7b396e074efca974b211378f2bfb864f9be0465ba75f6a8851d8b115d928d79",
                "sha256:f1aadb7ebaa6da649ba3e665898aebd9f1ab57ece9af6c0d1c089074bf9a822a",
                "sha256:f9d057445ebc381398fb26fb87e6b9d2ed416e58074710a3e7feb6115b8a28ac"
            ],
            "index": "pypi",
            "version": "==4.2.0"
        },
        "pycparser": {
            "hashes": [
                "sha256:8ee45429555515e1f6b185e78100aea234072576aa43ab53aefcae078162fca9",
                "sha256:e644fdec12f7872f86c58ff790da456218b10f863970249516d60a5eaca77206"
            ],
            "version": "==2.21"
        },
>>>>>>> 8cc48634
        "pycryptodome": {
            "hashes": [
                "sha256:028dcbf62d128b4335b61c9fbb7dd8c376594db607ef36d5721ee659719935d5",
                "sha256:12ef157eb1e01a157ca43eda275fa68f8db0dd2792bc4fe00479ab8f0e6ae075",
                "sha256:2562de213960693b6d657098505fd4493c45f3429304da67efcbeb61f0edfe89",
                "sha256:27e92c1293afcb8d2639baf7eb43f4baada86e4de0f1fb22312bfc989b95dae2",
                "sha256:36e3242c4792e54ed906c53f5d840712793dc68b726ec6baefd8d978c5282d30",
                "sha256:50a5346af703330944bea503106cd50c9c2212174cfcb9939db4deb5305a8367",
                "sha256:53dedbd2a6a0b02924718b520a723e88bcf22e37076191eb9b91b79934fb2192",
                "sha256:69f05aaa90c99ac2f2af72d8d7f185f729721ad7c4be89e9e3d0ab101b0ee875",
                "sha256:75a3a364fee153e77ed889c957f6f94ec6d234b82e7195b117180dcc9fc16f96",
                "sha256:766a8e9832128c70012e0c2b263049506cbf334fb21ff7224e2704102b6ef59e",
                "sha256:7fb90a5000cc9c9ff34b4d99f7f039e9c3477700e309ff234eafca7b7471afc0",
                "sha256:893f32210de74b9f8ac869ed66c97d04e7d351182d6d39ebd3b36d3db8bda65d",
                "sha256:8b5c28058102e2974b9868d72ae5144128485d466ba8739abd674b77971454cc",
                "sha256:924b6aad5386fb54f2645f22658cb0398b1f25bc1e714a6d1522c75d527deaa5",
                "sha256:9924248d6920b59c260adcae3ee231cd5af404ac706ad30aa4cd87051bf09c50",
                "sha256:9ec761a35dbac4a99dcbc5cd557e6e57432ddf3e17af8c3c86b44af9da0189c0",
                "sha256:a36ab51674b014ba03da7f98b675fcb8eabd709a2d8e18219f784aba2db73b72",
                "sha256:aae395f79fa549fb1f6e3dc85cf277f0351e15a22e6547250056c7f0c990d6a5",
                "sha256:c880a98376939165b7dc504559f60abe234b99e294523a273847f9e7756f4132",
                "sha256:ce7a875694cd6ccd8682017a7c06c6483600f151d8916f2b25cf7a439e600263",
                "sha256:d1b7739b68a032ad14c5e51f7e4e1a5f92f3628bba024a2bda1f30c481fc85d8",
                "sha256:dcd65355acba9a1d0fc9b923875da35ed50506e339b35436277703d7ace3e222",
                "sha256:e04e40a7f8c1669195536a37979dd87da2c32dbdc73d6fe35f0077b0c17c803b",
                "sha256:e0c04c41e9ade19fbc0eff6aacea40b831bfcb2c91c266137bcdfd0d7b2f33ba",
                "sha256:e24d4ec4b029611359566c52f31af45c5aecde7ef90bf8f31620fd44c438efe7",
                "sha256:e64738207a02a83590df35f59d708bf1e7ea0d6adce712a777be2967e5f7043c",
                "sha256:ea56a35fd0d13121417d39a83f291017551fa2c62d6daa6b04af6ece7ed30d84",
                "sha256:f2772af1c3ef8025c85335f8b828d0193fa1e43256621f613280e2c81bfad423",
                "sha256:f403a3e297a59d94121cb3ee4b1cf41f844332940a62d71f9e4a009cc3533493",
                "sha256:f572a3ff7b6029dd9b904d6be4e0ce9e309dcb847b03e3ac8698d9d23bb36525"
            ],
            "index": "pypi",
            "version": "==3.14.1"
        },
        "python-dateutil": {
            "hashes": [
                "sha256:0123cacc1627ae19ddf3c27a5de5bd67ee4586fbdd6440d9748f8abb483d3e86",
                "sha256:961d03dc3453ebbc59dbdea9e4e11c5651520a876d0f4db161e8674aae935da9"
            ],
            "index": "pypi",
            "version": "==2.8.2"
        },
        "python-dotenv": {
            "hashes": [
                "sha256:b7e3b04a59693c42c36f9ab1cc2acc46fa5df8c78e178fc33a8d4cd05c8d498f",
                "sha256:d92a187be61fe482e4fd675b6d52200e7be63a12b724abbf931a40ce4fa92938"
            ],
            "index": "pypi",
            "version": "==0.20.0"
        },
        "ratelim": {
            "hashes": [
                "sha256:826d32177e11f9a12831901c9fda6679fd5bbea3605910820167088f5acbb11d",
                "sha256:e1a7dd39e6b552b7cc7f52169cd66cdb826a1a30198e355d7016012987c9ad08"
            ],
            "version": "==0.1.6"
        },
        "requests": {
            "hashes": [
                "sha256:68d7c56fd5a8999887728ef304a6d12edc7be74f1cfa47714fc8b414525c9a61",
                "sha256:f22fa1e554c9ddfd16e6e41ac79759e17be9e492b3587efa038054674760e72d"
            ],
            "index": "pypi",
            "version": "==2.27.1"
        },
        "six": {
            "hashes": [
                "sha256:1e61c37477a1626458e36f7b1d82aa5c9b094fa4802892072e49de9c60c4c926",
                "sha256:8abb2f1d86890a2dfb989f9a77cfcfd3e47c2a354b01111771326f8aa26e0254"
            ],
            "markers": "python_version >= '2.7' and python_version not in '3.0, 3.1, 3.2, 3.3'",
            "version": "==1.16.0"
        },
        "urllib3": {
            "hashes": [
                "sha256:8298d6d56d39be0e3bc13c1c97d133f9b45d797169a0e11cdd0e0489d786f7ec",
                "sha256:879ba4d1e89654d9769ce13121e0f94310ea32e8d2f8cf587b77c08bbcdb30d6"
            ],
            "markers": "python_version >= '2.7' and python_version not in '3.0, 3.1, 3.2, 3.3, 3.4, 3.5' and python_version < '4'",
            "version": "==1.26.10"
        },
        "watchdog": {
            "hashes": [
                "sha256:036ed15f7cd656351bf4e17244447be0a09a61aaa92014332d50719fc5973bc0",
                "sha256:0c520009b8cce79099237d810aaa19bc920941c268578436b62013b2f0102320",
                "sha256:0fb60c7d31474b21acba54079ce9ff0136411183e9a591369417cddb1d7d00d7",
                "sha256:156ec3a94695ea68cfb83454b98754af6e276031ba1ae7ae724dc6bf8973b92a",
                "sha256:1ae17b6be788fb8e4d8753d8d599de948f0275a232416e16436363c682c6f850",
                "sha256:1e5d0fdfaa265c29dc12621913a76ae99656cf7587d03950dfeb3595e5a26102",
                "sha256:24dedcc3ce75e150f2a1d704661f6879764461a481ba15a57dc80543de46021c",
                "sha256:2962628a8777650703e8f6f2593065884c602df7bae95759b2df267bd89b2ef5",
                "sha256:47598fe6713fc1fee86b1ca85c9cbe77e9b72d002d6adeab9c3b608f8a5ead10",
                "sha256:4978db33fc0934c92013ee163a9db158ec216099b69fce5aec790aba704da412",
                "sha256:5e2e51c53666850c3ecffe9d265fc5d7351db644de17b15e9c685dd3cdcd6f97",
                "sha256:676263bee67b165f16b05abc52acc7a94feac5b5ab2449b491f1a97638a79277",
                "sha256:68dbe75e0fa1ba4d73ab3f8e67b21770fbed0651d32ce515cd38919a26873266",
                "sha256:6d03149126864abd32715d4e9267d2754cede25a69052901399356ad3bc5ecff",
                "sha256:6ddf67bc9f413791072e3afb466e46cc72c6799ba73dea18439b412e8f2e3257",
                "sha256:746e4c197ec1083581bb1f64d07d1136accf03437badb5ff8fcb862565c193b2",
                "sha256:7721ac736170b191c50806f43357407138c6748e4eb3e69b071397f7f7aaeedd",
                "sha256:88ef3e8640ef0a64b7ad7394b0f23384f58ac19dd759da7eaa9bc04b2898943f",
                "sha256:aa68d2d9a89d686fae99d28a6edf3b18595e78f5adf4f5c18fbfda549ac0f20c",
                "sha256:b962de4d7d92ff78fb2dbc6a0cb292a679dea879a0eb5568911484d56545b153",
                "sha256:ce7376aed3da5fd777483fe5ebc8475a440c6d18f23998024f832134b2938e7b",
                "sha256:ddde157dc1447d8130cb5b8df102fad845916fe4335e3d3c3f44c16565becbb7",
                "sha256:efcc8cbc1b43902571b3dce7ef53003f5b97fe4f275fe0489565fc6e2ebe3314",
                "sha256:f9ee4c6bf3a1b2ed6be90a2d78f3f4bbd8105b6390c04a86eb48ed67bbfa0b0b",
                "sha256:fed4de6e45a4f16e4046ea00917b4fe1700b97244e5d114f594b4a1b9de6bed8"
            ],
            "index": "pypi",
            "version": "==2.1.8"
        }
    },
    "develop": {
        "attrs": {
            "hashes": [
                "sha256:2d27e3784d7a565d36ab851fe94887c5eccd6a463168875832a1be79c82828b4",
                "sha256:626ba8234211db98e869df76230a137c4c40a12d72445c45d5f5b716f076e2fd"
            ],
            "markers": "python_version >= '2.7' and python_version not in '3.0, 3.1, 3.2, 3.3, 3.4'",
            "version": "==21.4.0"
        },
        "black": {
            "hashes": [
                "sha256:06f9d8846f2340dfac80ceb20200ea5d1b3f181dd0556b47af4e8e0b24fa0a6b",
                "sha256:10dbe6e6d2988049b4655b2b739f98785a884d4d6b85bc35133a8fb9a2233176",
                "sha256:2497f9c2386572e28921fa8bec7be3e51de6801f7459dffd6e62492531c47e09",
                "sha256:30d78ba6bf080eeaf0b7b875d924b15cd46fec5fd044ddfbad38c8ea9171043a",
                "sha256:328efc0cc70ccb23429d6be184a15ce613f676bdfc85e5fe8ea2a9354b4e9015",
                "sha256:35020b8886c022ced9282b51b5a875b6d1ab0c387b31a065b84db7c33085ca79",
                "sha256:5795a0375eb87bfe902e80e0c8cfaedf8af4d49694d69161e5bd3206c18618bb",
                "sha256:5891ef8abc06576985de8fa88e95ab70641de6c1fca97e2a15820a9b69e51b20",
                "sha256:637a4014c63fbf42a692d22b55d8ad6968a946b4a6ebc385c5505d9625b6a464",
                "sha256:67c8301ec94e3bcc8906740fe071391bce40a862b7be0b86fb5382beefecd968",
                "sha256:6d2fc92002d44746d3e7db7cf9313cf4452f43e9ea77a2c939defce3b10b5c82",
                "sha256:6ee227b696ca60dd1c507be80a6bc849a5a6ab57ac7352aad1ffec9e8b805f21",
                "sha256:863714200ada56cbc366dc9ae5291ceb936573155f8bf8e9de92aef51f3ad0f0",
                "sha256:9b542ced1ec0ceeff5b37d69838106a6348e60db7b8fdd245294dc1d26136265",
                "sha256:a6342964b43a99dbc72f72812bf88cad8f0217ae9acb47c0d4f141a6416d2d7b",
                "sha256:ad4efa5fad66b903b4a5f96d91461d90b9507a812b3c5de657d544215bb7877a",
                "sha256:bc58025940a896d7e5356952228b68f793cf5fcb342be703c3a2669a1488cb72",
                "sha256:cc1e1de68c8e5444e8f94c3670bb48a2beef0e91dddfd4fcc29595ebd90bb9ce",
                "sha256:cee3e11161dde1b2a33a904b850b0899e0424cc331b7295f2a9698e79f9a69a0",
                "sha256:e3556168e2e5c49629f7b0f377070240bd5511e45e25a4497bb0073d9dda776a",
                "sha256:e8477ec6bbfe0312c128e74644ac8a02ca06bcdb8982d4ee06f209be28cdf163",
                "sha256:ee8f1f7228cce7dffc2b464f07ce769f478968bfb3dd1254a4c2eeed84928aad",
                "sha256:fd57160949179ec517d32ac2ac898b5f20d68ed1a9c977346efbac9c2f1e779d"
            ],
            "index": "pypi",
            "version": "==22.3.0"
        },
        "certifi": {
            "hashes": [
                "sha256:84c85a9078b11105f04f3036a9482ae10e4621616db313fe045dd24743a0820d",
                "sha256:fe86415d55e84719d75f8b69414f6438ac3547d2078ab91b67e779ef69378412"
            ],
            "markers": "python_version >= '3.6'",
            "version": "==2022.6.15"
        },
        "charset-normalizer": {
            "hashes": [
                "sha256:2857e29ff0d34db842cd7ca3230549d1a697f96ee6d3fb071cfa6c7393832597",
                "sha256:6881edbebdb17b39b4eaaa821b438bf6eddffb4468cf344f09f89def34a8b1df"
            ],
            "markers": "python_full_version >= '3.5.0'",
            "version": "==2.0.12"
        },
        "click": {
            "hashes": [
                "sha256:7682dc8afb30297001674575ea00d1814d808d6a36af415a82bd481d37ba7b8e",
                "sha256:bb4d8133cb15a609f44e8213d9b391b0809795062913b383c62be0ee95b1db48"
            ],
            "markers": "python_version >= '3.7'",
            "version": "==8.1.3"
        },
        "idna": {
            "hashes": [
                "sha256:84d9dd047ffa80596e0f246e2eab0b391788b0503584e8945f2368256d2735ff",
                "sha256:9d643ff0a55b762d5cdb124b8eaa99c66322e2157b69160bc32796e824360e6d"
            ],
            "markers": "python_version >= '3'",
            "version": "==3.3"
        },
        "iniconfig": {
            "hashes": [
                "sha256:011e24c64b7f47f6ebd835bb12a743f2fbe9a26d4cecaa7f53bc4f35ee9da8b3",
                "sha256:bc3af051d7d14b2ee5ef9969666def0cd1a000e121eaea580d4a313df4b37f32"
            ],
            "version": "==1.1.1"
        },
        "mypy-extensions": {
            "hashes": [
                "sha256:090fedd75945a69ae91ce1303b5824f428daf5a028d2f6ab8a299250a846f15d",
                "sha256:2d82818f5bb3e369420cb3c4060a7970edba416647068eb4c5343488a6c604a8"
            ],
            "version": "==0.4.3"
        },
        "packaging": {
            "hashes": [
                "sha256:dd47c42927d89ab911e606518907cc2d3a1f38bbd026385970643f9c5b8ecfeb",
                "sha256:ef103e05f519cdc783ae24ea4e2e0f508a9c99b2d4969652eed6a2e1ea5bd522"
            ],
            "markers": "python_full_version >= '3.6.0'",
            "version": "==21.3"
        },
        "pathspec": {
            "hashes": [
                "sha256:7d15c4ddb0b5c802d161efc417ec1a2558ea2653c2e8ad9c19098201dc1c993a",
                "sha256:e564499435a2673d586f6b2130bb5b95f04a3ba06f81b8f895b651a3c76aabb1"
            ],
            "version": "==0.9.0"
        },
        "platformdirs": {
            "hashes": [
                "sha256:027d8e83a2d7de06bbac4e5ef7e023c02b863d7ea5d079477e722bb41ab25788",
                "sha256:58c8abb07dcb441e6ee4b11d8df0ac856038f944ab98b7be6b27b2a3c7feef19"
            ],
            "markers": "python_version >= '3.7'",
            "version": "==2.5.2"
        },
        "pluggy": {
            "hashes": [
                "sha256:4224373bacce55f955a878bf9cfa763c1e360858e330072059e10bad68531159",
                "sha256:74134bbf457f031a36d68416e1509f34bd5ccc019f0bcc952c7b909d06b37bd3"
            ],
            "markers": "python_full_version >= '3.6.0'",
            "version": "==1.0.0"
        },
        "py": {
            "hashes": [
                "sha256:51c75c4126074b472f746a24399ad32f6053d1b34b68d2fa41e558e6f4a98719",
                "sha256:607c53218732647dff4acdfcd50cb62615cedf612e72d1724fb1a0cc6405b378"
            ],
            "markers": "python_version >= '2.7' and python_version not in '3.0, 3.1, 3.2, 3.3, 3.4'",
            "version": "==1.11.0"
        },
        "pyparsing": {
            "hashes": [
                "sha256:2b020ecf7d21b687f219b71ecad3631f644a47f01403fa1d1036b0c6416d70fb",
                "sha256:5026bae9a10eeaefb61dab2f09052b9f4307d44aee4eda64b309723d8d206bbc"
            ],
            "markers": "python_full_version >= '3.6.8'",
            "version": "==3.0.9"
        },
        "pytest": {
            "hashes": [
                "sha256:13d0e3ccfc2b6e26be000cb6568c832ba67ba32e719443bfe725814d3c42433c",
                "sha256:a06a0425453864a270bc45e71f783330a7428defb4230fb5e6a731fde06ecd45"
            ],
            "index": "pypi",
            "version": "==7.1.2"
        },
        "pytest-env": {
            "hashes": [
                "sha256:7e94956aef7f2764f3c147d216ce066bf6c42948bb9e293169b1b1c880a580c2"
            ],
            "index": "pypi",
            "version": "==0.6.2"
        },
        "pytest-mock": {
            "hashes": [
                "sha256:5112bd92cc9f186ee96e1a92efc84969ea494939c3aead39c50f421c4cc69534",
                "sha256:6cff27cec936bf81dc5ee87f07132b807bcda51106b5ec4b90a04331cba76231"
            ],
            "index": "pypi",
            "version": "==3.7.0"
        },
        "requests": {
            "hashes": [
                "sha256:68d7c56fd5a8999887728ef304a6d12edc7be74f1cfa47714fc8b414525c9a61",
                "sha256:f22fa1e554c9ddfd16e6e41ac79759e17be9e492b3587efa038054674760e72d"
            ],
            "index": "pypi",
            "version": "==2.27.1"
        },
        "requests-mock": {
            "hashes": [
                "sha256:0a2d38a117c08bb78939ec163522976ad59a6b7fdd82b709e23bb98004a44970",
                "sha256:8d72abe54546c1fc9696fa1516672f1031d72a55a1d66c85184f972a24ba0eba"
            ],
            "index": "pypi",
            "version": "==1.9.3"
        },
        "six": {
            "hashes": [
                "sha256:1e61c37477a1626458e36f7b1d82aa5c9b094fa4802892072e49de9c60c4c926",
                "sha256:8abb2f1d86890a2dfb989f9a77cfcfd3e47c2a354b01111771326f8aa26e0254"
            ],
            "markers": "python_version >= '2.7' and python_version not in '3.0, 3.1, 3.2, 3.3'",
            "version": "==1.16.0"
        },
        "tomli": {
            "hashes": [
                "sha256:939de3e7a6161af0c887ef91b7d41a53e7c5a1ca976325f429cb46ea9bc30ecc",
                "sha256:de526c12914f0c550d15924c62d72abc48d6fe7364aa87328337a31007fe8a4f"
            ],
            "markers": "python_version >= '3.7'",
            "version": "==2.0.1"
        },
        "typing-extensions": {
            "hashes": [
                "sha256:25642c956049920a5aa49edcdd6ab1e06d7e5d467fc00e0506c44ac86fbfca02",
                "sha256:e6d2677a32f47fc7eb2795db1dd15c1f34eff616bcaf2cfb5e997f854fa1c4a6"
            ],
            "markers": "python_version < '3.10'",
            "version": "==4.3.0"
        },
        "urllib3": {
            "hashes": [
                "sha256:8298d6d56d39be0e3bc13c1c97d133f9b45d797169a0e11cdd0e0489d786f7ec",
                "sha256:879ba4d1e89654d9769ce13121e0f94310ea32e8d2f8cf587b77c08bbcdb30d6"
            ],
            "markers": "python_version >= '2.7' and python_version not in '3.0, 3.1, 3.2, 3.3, 3.4, 3.5' and python_version < '4'",
            "version": "==1.26.10"
        }
    }
}<|MERGE_RESOLUTION|>--- conflicted
+++ resolved
@@ -21,88 +21,16 @@
                 "sha256:84c85a9078b11105f04f3036a9482ae10e4621616db313fe045dd24743a0820d",
                 "sha256:fe86415d55e84719d75f8b69414f6438ac3547d2078ab91b67e779ef69378412"
             ],
-            "markers": "python_version >= '3.6'",
+            "markers": "python_full_version >= '3.6.0'",
             "version": "==2022.6.15"
         },
-<<<<<<< HEAD
-=======
-        "cffi": {
-            "hashes": [
-                "sha256:00a9ed42e88df81ffae7a8ab6d9356b371399b91dbdf0c3cb1e84c03a13aceb5",
-                "sha256:03425bdae262c76aad70202debd780501fabeaca237cdfddc008987c0e0f59ef",
-                "sha256:04ed324bda3cda42b9b695d51bb7d54b680b9719cfab04227cdd1e04e5de3104",
-                "sha256:0e2642fe3142e4cc4af0799748233ad6da94c62a8bec3a6648bf8ee68b1c7426",
-                "sha256:173379135477dc8cac4bc58f45db08ab45d228b3363adb7af79436135d028405",
-                "sha256:198caafb44239b60e252492445da556afafc7d1e3ab7a1fb3f0584ef6d742375",
-                "sha256:1e74c6b51a9ed6589199c787bf5f9875612ca4a8a0785fb2d4a84429badaf22a",
-                "sha256:2012c72d854c2d03e45d06ae57f40d78e5770d252f195b93f581acf3ba44496e",
-                "sha256:21157295583fe8943475029ed5abdcf71eb3911894724e360acff1d61c1d54bc",
-                "sha256:2470043b93ff09bf8fb1d46d1cb756ce6132c54826661a32d4e4d132e1977adf",
-                "sha256:285d29981935eb726a4399badae8f0ffdff4f5050eaa6d0cfc3f64b857b77185",
-                "sha256:30d78fbc8ebf9c92c9b7823ee18eb92f2e6ef79b45ac84db507f52fbe3ec4497",
-                "sha256:320dab6e7cb2eacdf0e658569d2575c4dad258c0fcc794f46215e1e39f90f2c3",
-                "sha256:33ab79603146aace82c2427da5ca6e58f2b3f2fb5da893ceac0c42218a40be35",
-                "sha256:3548db281cd7d2561c9ad9984681c95f7b0e38881201e157833a2342c30d5e8c",
-                "sha256:3799aecf2e17cf585d977b780ce79ff0dc9b78d799fc694221ce814c2c19db83",
-                "sha256:39d39875251ca8f612b6f33e6b1195af86d1b3e60086068be9cc053aa4376e21",
-                "sha256:3b926aa83d1edb5aa5b427b4053dc420ec295a08e40911296b9eb1b6170f6cca",
-                "sha256:3bcde07039e586f91b45c88f8583ea7cf7a0770df3a1649627bf598332cb6984",
-                "sha256:3d08afd128ddaa624a48cf2b859afef385b720bb4b43df214f85616922e6a5ac",
-                "sha256:3eb6971dcff08619f8d91607cfc726518b6fa2a9eba42856be181c6d0d9515fd",
-                "sha256:40f4774f5a9d4f5e344f31a32b5096977b5d48560c5592e2f3d2c4374bd543ee",
-                "sha256:4289fc34b2f5316fbb762d75362931e351941fa95fa18789191b33fc4cf9504a",
-                "sha256:470c103ae716238bbe698d67ad020e1db9d9dba34fa5a899b5e21577e6d52ed2",
-                "sha256:4f2c9f67e9821cad2e5f480bc8d83b8742896f1242dba247911072d4fa94c192",
-                "sha256:50a74364d85fd319352182ef59c5c790484a336f6db772c1a9231f1c3ed0cbd7",
-                "sha256:54a2db7b78338edd780e7ef7f9f6c442500fb0d41a5a4ea24fff1c929d5af585",
-                "sha256:5635bd9cb9731e6d4a1132a498dd34f764034a8ce60cef4f5319c0541159392f",
-                "sha256:59c0b02d0a6c384d453fece7566d1c7e6b7bae4fc5874ef2ef46d56776d61c9e",
-                "sha256:5d598b938678ebf3c67377cdd45e09d431369c3b1a5b331058c338e201f12b27",
-                "sha256:5df2768244d19ab7f60546d0c7c63ce1581f7af8b5de3eb3004b9b6fc8a9f84b",
-                "sha256:5ef34d190326c3b1f822a5b7a45f6c4535e2f47ed06fec77d3d799c450b2651e",
-                "sha256:6975a3fac6bc83c4a65c9f9fcab9e47019a11d3d2cf7f3c0d03431bf145a941e",
-                "sha256:6c9a799e985904922a4d207a94eae35c78ebae90e128f0c4e521ce339396be9d",
-                "sha256:70df4e3b545a17496c9b3f41f5115e69a4f2e77e94e1d2a8e1070bc0c38c8a3c",
-                "sha256:7473e861101c9e72452f9bf8acb984947aa1661a7704553a9f6e4baa5ba64415",
-                "sha256:8102eaf27e1e448db915d08afa8b41d6c7ca7a04b7d73af6514df10a3e74bd82",
-                "sha256:87c450779d0914f2861b8526e035c5e6da0a3199d8f1add1a665e1cbc6fc6d02",
-                "sha256:8b7ee99e510d7b66cdb6c593f21c043c248537a32e0bedf02e01e9553a172314",
-                "sha256:91fc98adde3d7881af9b59ed0294046f3806221863722ba7d8d120c575314325",
-                "sha256:94411f22c3985acaec6f83c6df553f2dbe17b698cc7f8ae751ff2237d96b9e3c",
-                "sha256:98d85c6a2bef81588d9227dde12db8a7f47f639f4a17c9ae08e773aa9c697bf3",
-                "sha256:9ad5db27f9cabae298d151c85cf2bad1d359a1b9c686a275df03385758e2f914",
-                "sha256:a0b71b1b8fbf2b96e41c4d990244165e2c9be83d54962a9a1d118fd8657d2045",
-                "sha256:a0f100c8912c114ff53e1202d0078b425bee3649ae34d7b070e9697f93c5d52d",
-                "sha256:a591fe9e525846e4d154205572a029f653ada1a78b93697f3b5a8f1f2bc055b9",
-                "sha256:a5c84c68147988265e60416b57fc83425a78058853509c1b0629c180094904a5",
-                "sha256:a66d3508133af6e8548451b25058d5812812ec3798c886bf38ed24a98216fab2",
-                "sha256:a8c4917bd7ad33e8eb21e9a5bbba979b49d9a97acb3a803092cbc1133e20343c",
-                "sha256:b3bbeb01c2b273cca1e1e0c5df57f12dce9a4dd331b4fa1635b8bec26350bde3",
-                "sha256:cba9d6b9a7d64d4bd46167096fc9d2f835e25d7e4c121fb2ddfc6528fb0413b2",
-                "sha256:cc4d65aeeaa04136a12677d3dd0b1c0c94dc43abac5860ab33cceb42b801c1e8",
-                "sha256:ce4bcc037df4fc5e3d184794f27bdaab018943698f4ca31630bc7f84a7b69c6d",
-                "sha256:cec7d9412a9102bdc577382c3929b337320c4c4c4849f2c5cdd14d7368c5562d",
-                "sha256:d400bfb9a37b1351253cb402671cea7e89bdecc294e8016a707f6d1d8ac934f9",
-                "sha256:d61f4695e6c866a23a21acab0509af1cdfd2c013cf256bbf5b6b5e2695827162",
-                "sha256:db0fbb9c62743ce59a9ff687eb5f4afbe77e5e8403d6697f7446e5f609976f76",
-                "sha256:dd86c085fae2efd48ac91dd7ccffcfc0571387fe1193d33b6394db7ef31fe2a4",
-                "sha256:e00b098126fd45523dd056d2efba6c5a63b71ffe9f2bbe1a4fe1716e1d0c331e",
-                "sha256:e229a521186c75c8ad9490854fd8bbdd9a0c9aa3a524326b55be83b54d4e0ad9",
-                "sha256:e263d77ee3dd201c3a142934a086a4450861778baaeeb45db4591ef65550b0a6",
-                "sha256:ed9cb427ba5504c1dc15ede7d516b84757c3e3d7868ccc85121d9310d27eed0b",
-                "sha256:fa6693661a4c91757f4412306191b6dc88c1703f780c8234035eac011922bc01",
-                "sha256:fcd131dd944808b5bdb38e6f5b53013c5aa4f334c5cad0c72742f6eba4b73db0"
-            ],
-            "version": "==1.15.1"
-        },
->>>>>>> 8cc48634
         "charset-normalizer": {
             "hashes": [
-                "sha256:2857e29ff0d34db842cd7ca3230549d1a697f96ee6d3fb071cfa6c7393832597",
-                "sha256:6881edbebdb17b39b4eaaa821b438bf6eddffb4468cf344f09f89def34a8b1df"
-            ],
-            "markers": "python_full_version >= '3.5.0'",
-            "version": "==2.0.12"
+                "sha256:5189b6f22b01957427f35b6a08d9a0bc45b46d3788ef5a92e978433c7a35f8a5",
+                "sha256:575e708016ff3a5e3681541cb9d79312c416835686d054a23accb873b254f413"
+            ],
+            "markers": "python_full_version >= '3.6.0'",
+            "version": "==2.1.0"
         },
         "click": {
             "hashes": [
@@ -117,14 +45,14 @@
                 "sha256:637996211036b6385ef91435e4fae22989472f9d571faba8927ba8253acbc330",
                 "sha256:b8c3f85900b9dc423225913c5aace94729fe1fa9763b38939a95226f02d37186"
             ],
-            "markers": "python_full_version >= '3.5.0'",
+            "markers": "python_version >= '3.5'",
             "version": "==5.1.1"
         },
         "future": {
             "hashes": [
                 "sha256:b1bead90b70cf6ec3f0710ae53a525360fa360d306a86583adc6bf83a4db537d"
             ],
-            "markers": "python_version >= '2.6' and python_version not in '3.0, 3.1, 3.2, 3.3'",
+            "markers": "python_version >= '2.6' and python_version not in '3.0, 3.1, 3.2'",
             "version": "==0.18.2"
         },
         "geocoder": {
@@ -140,121 +68,9 @@
                 "sha256:84d9dd047ffa80596e0f246e2eab0b391788b0503584e8945f2368256d2735ff",
                 "sha256:9d643ff0a55b762d5cdb124b8eaa99c66322e2157b69160bc32796e824360e6d"
             ],
-            "markers": "python_version >= '3'",
+            "markers": "python_version >= '3.5'",
             "version": "==3.3"
         },
-<<<<<<< HEAD
-=======
-        "multidict": {
-            "hashes": [
-                "sha256:0327292e745a880459ef71be14e709aaea2f783f3537588fb4ed09b6c01bca60",
-                "sha256:041b81a5f6b38244b34dc18c7b6aba91f9cdaf854d9a39e5ff0b58e2b5773b9c",
-                "sha256:0556a1d4ea2d949efe5fd76a09b4a82e3a4a30700553a6725535098d8d9fb672",
-                "sha256:05f6949d6169878a03e607a21e3b862eaf8e356590e8bdae4227eedadacf6e51",
-                "sha256:07a017cfa00c9890011628eab2503bee5872f27144936a52eaab449be5eaf032",
-                "sha256:0b9e95a740109c6047602f4db4da9949e6c5945cefbad34a1299775ddc9a62e2",
-                "sha256:19adcfc2a7197cdc3987044e3f415168fc5dc1f720c932eb1ef4f71a2067e08b",
-                "sha256:19d9bad105dfb34eb539c97b132057a4e709919ec4dd883ece5838bcbf262b80",
-                "sha256:225383a6603c086e6cef0f2f05564acb4f4d5f019a4e3e983f572b8530f70c88",
-                "sha256:23b616fdc3c74c9fe01d76ce0d1ce872d2d396d8fa8e4899398ad64fb5aa214a",
-                "sha256:2957489cba47c2539a8eb7ab32ff49101439ccf78eab724c828c1a54ff3ff98d",
-                "sha256:2d36e929d7f6a16d4eb11b250719c39560dd70545356365b494249e2186bc389",
-                "sha256:2e4a0785b84fb59e43c18a015ffc575ba93f7d1dbd272b4cdad9f5134b8a006c",
-                "sha256:3368bf2398b0e0fcbf46d85795adc4c259299fec50c1416d0f77c0a843a3eed9",
-                "sha256:373ba9d1d061c76462d74e7de1c0c8e267e9791ee8cfefcf6b0b2495762c370c",
-                "sha256:4070613ea2227da2bfb2c35a6041e4371b0af6b0be57f424fe2318b42a748516",
-                "sha256:45183c96ddf61bf96d2684d9fbaf6f3564d86b34cb125761f9a0ef9e36c1d55b",
-                "sha256:4571f1beddff25f3e925eea34268422622963cd8dc395bb8778eb28418248e43",
-                "sha256:47e6a7e923e9cada7c139531feac59448f1f47727a79076c0b1ee80274cd8eee",
-                "sha256:47fbeedbf94bed6547d3aa632075d804867a352d86688c04e606971595460227",
-                "sha256:497988d6b6ec6ed6f87030ec03280b696ca47dbf0648045e4e1d28b80346560d",
-                "sha256:4bae31803d708f6f15fd98be6a6ac0b6958fcf68fda3c77a048a4f9073704aae",
-                "sha256:50bd442726e288e884f7be9071016c15a8742eb689a593a0cac49ea093eef0a7",
-                "sha256:514fe2b8d750d6cdb4712346a2c5084a80220821a3e91f3f71eec11cf8d28fd4",
-                "sha256:5774d9218d77befa7b70d836004a768fb9aa4fdb53c97498f4d8d3f67bb9cfa9",
-                "sha256:5fdda29a3c7e76a064f2477c9aab1ba96fd94e02e386f1e665bca1807fc5386f",
-                "sha256:5ff3bd75f38e4c43f1f470f2df7a4d430b821c4ce22be384e1459cb57d6bb013",
-                "sha256:626fe10ac87851f4cffecee161fc6f8f9853f0f6f1035b59337a51d29ff3b4f9",
-                "sha256:6701bf8a5d03a43375909ac91b6980aea74b0f5402fbe9428fc3f6edf5d9677e",
-                "sha256:684133b1e1fe91eda8fa7447f137c9490a064c6b7f392aa857bba83a28cfb693",
-                "sha256:6f3cdef8a247d1eafa649085812f8a310e728bdf3900ff6c434eafb2d443b23a",
-                "sha256:75bdf08716edde767b09e76829db8c1e5ca9d8bb0a8d4bd94ae1eafe3dac5e15",
-                "sha256:7c40b7bbece294ae3a87c1bc2abff0ff9beef41d14188cda94ada7bcea99b0fb",
-                "sha256:8004dca28e15b86d1b1372515f32eb6f814bdf6f00952699bdeb541691091f96",
-                "sha256:8064b7c6f0af936a741ea1efd18690bacfbae4078c0c385d7c3f611d11f0cf87",
-                "sha256:89171b2c769e03a953d5969b2f272efa931426355b6c0cb508022976a17fd376",
-                "sha256:8cbf0132f3de7cc6c6ce00147cc78e6439ea736cee6bca4f068bcf892b0fd658",
-                "sha256:9cc57c68cb9139c7cd6fc39f211b02198e69fb90ce4bc4a094cf5fe0d20fd8b0",
-                "sha256:a007b1638e148c3cfb6bf0bdc4f82776cef0ac487191d093cdc316905e504071",
-                "sha256:a2c34a93e1d2aa35fbf1485e5010337c72c6791407d03aa5f4eed920343dd360",
-                "sha256:a45e1135cb07086833ce969555df39149680e5471c04dfd6a915abd2fc3f6dbc",
-                "sha256:ac0e27844758d7177989ce406acc6a83c16ed4524ebc363c1f748cba184d89d3",
-                "sha256:aef9cc3d9c7d63d924adac329c33835e0243b5052a6dfcbf7732a921c6e918ba",
-                "sha256:b9d153e7f1f9ba0b23ad1568b3b9e17301e23b042c23870f9ee0522dc5cc79e8",
-                "sha256:bfba7c6d5d7c9099ba21f84662b037a0ffd4a5e6b26ac07d19e423e6fdf965a9",
-                "sha256:c207fff63adcdf5a485969131dc70e4b194327666b7e8a87a97fbc4fd80a53b2",
-                "sha256:d0509e469d48940147e1235d994cd849a8f8195e0bca65f8f5439c56e17872a3",
-                "sha256:d16cce709ebfadc91278a1c005e3c17dd5f71f5098bfae1035149785ea6e9c68",
-                "sha256:d48b8ee1d4068561ce8033d2c344cf5232cb29ee1a0206a7b828c79cbc5982b8",
-                "sha256:de989b195c3d636ba000ee4281cd03bb1234635b124bf4cd89eeee9ca8fcb09d",
-                "sha256:e07c8e79d6e6fd37b42f3250dba122053fddb319e84b55dd3a8d6446e1a7ee49",
-                "sha256:e2c2e459f7050aeb7c1b1276763364884595d47000c1cddb51764c0d8976e608",
-                "sha256:e5b20e9599ba74391ca0cfbd7b328fcc20976823ba19bc573983a25b32e92b57",
-                "sha256:e875b6086e325bab7e680e4316d667fc0e5e174bb5611eb16b3ea121c8951b86",
-                "sha256:f4f052ee022928d34fe1f4d2bc743f32609fb79ed9c49a1710a5ad6b2198db20",
-                "sha256:fcb91630817aa8b9bc4a74023e4198480587269c272c58b3279875ed7235c293",
-                "sha256:fd9fc9c4849a07f3635ccffa895d57abce554b467d611a5009ba4f39b78a8849",
-                "sha256:feba80698173761cddd814fa22e88b0661e98cb810f9f986c54aa34d281e4937",
-                "sha256:feea820722e69451743a3d56ad74948b68bf456984d63c1a92e8347b7b88452d"
-            ],
-            "markers": "python_version >= '3.7'",
-            "version": "==6.0.2"
-        },
-        "pycares": {
-            "hashes": [
-                "sha256:1857631b448925aabc2b306baa27fbedb27ca49036ce5c083ae21eef7850adfa",
-                "sha256:23d3f272b9f6ea80e488de76ea93e0edde418d545e86562b9e9094952a6ce658",
-                "sha256:2539b9e20c52d9daedfa5f52f84ba6ea8cb351236fcda6034ab5422f0be1d171",
-                "sha256:2707044e62ae32d816141e99bb2cfbba02700f4b5ffebbd7ba3fb2070af9a5ff",
-                "sha256:2c4a6410e01f401982b7bc9d20756a9e1549bab1cc431eb9a7a26193168895b0",
-                "sha256:3178be9e269795216376220d8a847bf30497fcf415821d58659b07dc2873e9b2",
-                "sha256:45cc3feae3335b70cd4ec7447cd6ef9c11c7d9aa6731153cb87bae4db69fed8d",
-                "sha256:48c733b8087f618d64b05c5807264ea94987b599cf37688ba59d23c57e197ff1",
-                "sha256:496cc499980d9be6b151f5028aef9e735a4881d8c2eaa32b2562678dce463787",
-                "sha256:4a491bb6c9c6420f3547e89898902e6f67a11ba42ff39026cc94aa238bcc2e67",
-                "sha256:50a50b6c55919563745b0b242aa54eeb727696351ac187156d2d0ab9614fd726",
-                "sha256:67b9495aebd575c18cf0371636057fdaf198f8b60e7bf1ec7fdd511154094f94",
-                "sha256:8401526f945c96210f81887ad38d5415113f149719893006fc148862fbf4c128",
-                "sha256:84d6572dff420631758ebdffc13283895e7fb04a54823641fa3830cdcb6f4743",
-                "sha256:88709762179daa858b494f66f5ad35cf9e4be39893a565aa24148a237d05f3cd",
-                "sha256:9070d507349d8b75c3f3e81b7d519555cd009391ae2b8fce7505753058e6cd08",
-                "sha256:a1c0cc79c442eecd0beeaf2bcd91541a0ff366b43df5bb061d57dbe8b5d04c38",
-                "sha256:a3cf407fba0ab0f21417676d480926dd438e12a0134d2e50e6164b0b4822ff63",
-                "sha256:a56eea0cf117edffb51479e2acda15b1b02a33a225838708828a5c1010333ba1",
-                "sha256:ad97e6db69a8b825fa4590cddbd00b00441fc16bfbebf3a37f6f9b6f72d9380d",
-                "sha256:ae732c15c5bb5a381c521e3eb4daf56175e890f4fa1fddf2fc2349a778a94ed0",
-                "sha256:b076d5d8a3f94bc38efeb7a5ac9772190e13515a510f96d600d58b12d25b2ae7",
-                "sha256:b286649597791cd53072b2f3383cc38fc14a8ab016b78cb04bdcaa6ecce3b8ce",
-                "sha256:bc24ee402697d4babe3a3652af6ede7fdd18f8d33a691d62c1e33131435f66e2",
-                "sha256:bce6e64b85aad08dbeb6f92aecd53d856ac534fb70e6d3a5baa7cda8d2301c16",
-                "sha256:de97ae19883b3f49f7c75d60292d49a21d06e64113ed69b5c6d5eba8ae4ef60a",
-                "sha256:e0cffbf241c0384a6b56e2cddfb7bbd7b9830954edd756f685ad2b36e54ee107",
-                "sha256:e6bbf663d89a93df0386050db430a26d98155d1c6d9f1e522ac8b01d38016c10",
-                "sha256:e7b396e074efca974b211378f2bfb864f9be0465ba75f6a8851d8b115d928d79",
-                "sha256:f1aadb7ebaa6da649ba3e665898aebd9f1ab57ece9af6c0d1c089074bf9a822a",
-                "sha256:f9d057445ebc381398fb26fb87e6b9d2ed416e58074710a3e7feb6115b8a28ac"
-            ],
-            "index": "pypi",
-            "version": "==4.2.0"
-        },
-        "pycparser": {
-            "hashes": [
-                "sha256:8ee45429555515e1f6b185e78100aea234072576aa43ab53aefcae078162fca9",
-                "sha256:e644fdec12f7872f86c58ff790da456218b10f863970249516d60a5eaca77206"
-            ],
-            "version": "==2.21"
-        },
->>>>>>> 8cc48634
         "pycryptodome": {
             "hashes": [
                 "sha256:028dcbf62d128b4335b61c9fbb7dd8c376594db607ef36d5721ee659719935d5",
@@ -316,113 +132,113 @@
         },
         "requests": {
             "hashes": [
-                "sha256:68d7c56fd5a8999887728ef304a6d12edc7be74f1cfa47714fc8b414525c9a61",
-                "sha256:f22fa1e554c9ddfd16e6e41ac79759e17be9e492b3587efa038054674760e72d"
-            ],
-            "index": "pypi",
-            "version": "==2.27.1"
+                "sha256:7c5599b102feddaa661c826c56ab4fee28bfd17f5abca1ebbe3e7f19d7c97983",
+                "sha256:8fefa2a1a1365bf5520aac41836fbee479da67864514bdb821f31ce07ce65349"
+            ],
+            "index": "pypi",
+            "version": "==2.28.1"
         },
         "six": {
             "hashes": [
                 "sha256:1e61c37477a1626458e36f7b1d82aa5c9b094fa4802892072e49de9c60c4c926",
                 "sha256:8abb2f1d86890a2dfb989f9a77cfcfd3e47c2a354b01111771326f8aa26e0254"
             ],
-            "markers": "python_version >= '2.7' and python_version not in '3.0, 3.1, 3.2, 3.3'",
+            "markers": "python_version >= '2.7' and python_version not in '3.0, 3.1, 3.2'",
             "version": "==1.16.0"
         },
         "urllib3": {
             "hashes": [
-                "sha256:8298d6d56d39be0e3bc13c1c97d133f9b45d797169a0e11cdd0e0489d786f7ec",
-                "sha256:879ba4d1e89654d9769ce13121e0f94310ea32e8d2f8cf587b77c08bbcdb30d6"
+                "sha256:c33ccba33c819596124764c23a97d25f32b28433ba0dedeb77d873a38722c9bc",
+                "sha256:ea6e8fb210b19d950fab93b60c9009226c63a28808bc8386e05301e25883ac0a"
             ],
             "markers": "python_version >= '2.7' and python_version not in '3.0, 3.1, 3.2, 3.3, 3.4, 3.5' and python_version < '4'",
-            "version": "==1.26.10"
+            "version": "==1.26.11"
         },
         "watchdog": {
             "hashes": [
-                "sha256:036ed15f7cd656351bf4e17244447be0a09a61aaa92014332d50719fc5973bc0",
-                "sha256:0c520009b8cce79099237d810aaa19bc920941c268578436b62013b2f0102320",
-                "sha256:0fb60c7d31474b21acba54079ce9ff0136411183e9a591369417cddb1d7d00d7",
-                "sha256:156ec3a94695ea68cfb83454b98754af6e276031ba1ae7ae724dc6bf8973b92a",
-                "sha256:1ae17b6be788fb8e4d8753d8d599de948f0275a232416e16436363c682c6f850",
-                "sha256:1e5d0fdfaa265c29dc12621913a76ae99656cf7587d03950dfeb3595e5a26102",
-                "sha256:24dedcc3ce75e150f2a1d704661f6879764461a481ba15a57dc80543de46021c",
-                "sha256:2962628a8777650703e8f6f2593065884c602df7bae95759b2df267bd89b2ef5",
-                "sha256:47598fe6713fc1fee86b1ca85c9cbe77e9b72d002d6adeab9c3b608f8a5ead10",
-                "sha256:4978db33fc0934c92013ee163a9db158ec216099b69fce5aec790aba704da412",
-                "sha256:5e2e51c53666850c3ecffe9d265fc5d7351db644de17b15e9c685dd3cdcd6f97",
-                "sha256:676263bee67b165f16b05abc52acc7a94feac5b5ab2449b491f1a97638a79277",
-                "sha256:68dbe75e0fa1ba4d73ab3f8e67b21770fbed0651d32ce515cd38919a26873266",
-                "sha256:6d03149126864abd32715d4e9267d2754cede25a69052901399356ad3bc5ecff",
-                "sha256:6ddf67bc9f413791072e3afb466e46cc72c6799ba73dea18439b412e8f2e3257",
-                "sha256:746e4c197ec1083581bb1f64d07d1136accf03437badb5ff8fcb862565c193b2",
-                "sha256:7721ac736170b191c50806f43357407138c6748e4eb3e69b071397f7f7aaeedd",
-                "sha256:88ef3e8640ef0a64b7ad7394b0f23384f58ac19dd759da7eaa9bc04b2898943f",
-                "sha256:aa68d2d9a89d686fae99d28a6edf3b18595e78f5adf4f5c18fbfda549ac0f20c",
-                "sha256:b962de4d7d92ff78fb2dbc6a0cb292a679dea879a0eb5568911484d56545b153",
-                "sha256:ce7376aed3da5fd777483fe5ebc8475a440c6d18f23998024f832134b2938e7b",
-                "sha256:ddde157dc1447d8130cb5b8df102fad845916fe4335e3d3c3f44c16565becbb7",
-                "sha256:efcc8cbc1b43902571b3dce7ef53003f5b97fe4f275fe0489565fc6e2ebe3314",
-                "sha256:f9ee4c6bf3a1b2ed6be90a2d78f3f4bbd8105b6390c04a86eb48ed67bbfa0b0b",
-                "sha256:fed4de6e45a4f16e4046ea00917b4fe1700b97244e5d114f594b4a1b9de6bed8"
-            ],
-            "index": "pypi",
-            "version": "==2.1.8"
+                "sha256:083171652584e1b8829581f965b9b7723ca5f9a2cd7e20271edf264cfd7c1412",
+                "sha256:117ffc6ec261639a0209a3252546b12800670d4bf5f84fbd355957a0595fe654",
+                "sha256:186f6c55abc5e03872ae14c2f294a153ec7292f807af99f57611acc8caa75306",
+                "sha256:195fc70c6e41237362ba720e9aaf394f8178bfc7fa68207f112d108edef1af33",
+                "sha256:226b3c6c468ce72051a4c15a4cc2ef317c32590d82ba0b330403cafd98a62cfd",
+                "sha256:247dcf1df956daa24828bfea5a138d0e7a7c98b1a47cf1fa5b0c3c16241fcbb7",
+                "sha256:255bb5758f7e89b1a13c05a5bceccec2219f8995a3a4c4d6968fe1de6a3b2892",
+                "sha256:43ce20ebb36a51f21fa376f76d1d4692452b2527ccd601950d69ed36b9e21609",
+                "sha256:4f4e1c4aa54fb86316a62a87b3378c025e228178d55481d30d857c6c438897d6",
+                "sha256:5952135968519e2447a01875a6f5fc8c03190b24d14ee52b0f4b1682259520b1",
+                "sha256:64a27aed691408a6abd83394b38503e8176f69031ca25d64131d8d640a307591",
+                "sha256:6b17d302850c8d412784d9246cfe8d7e3af6bcd45f958abb2d08a6f8bedf695d",
+                "sha256:70af927aa1613ded6a68089a9262a009fbdf819f46d09c1a908d4b36e1ba2b2d",
+                "sha256:7a833211f49143c3d336729b0020ffd1274078e94b0ae42e22f596999f50279c",
+                "sha256:8250546a98388cbc00c3ee3cc5cf96799b5a595270dfcfa855491a64b86ef8c3",
+                "sha256:97f9752208f5154e9e7b76acc8c4f5a58801b338de2af14e7e181ee3b28a5d39",
+                "sha256:9f05a5f7c12452f6a27203f76779ae3f46fa30f1dd833037ea8cbc2887c60213",
+                "sha256:a735a990a1095f75ca4f36ea2ef2752c99e6ee997c46b0de507ba40a09bf7330",
+                "sha256:ad576a565260d8f99d97f2e64b0f97a48228317095908568a9d5c786c829d428",
+                "sha256:b530ae007a5f5d50b7fbba96634c7ee21abec70dc3e7f0233339c81943848dc1",
+                "sha256:bfc4d351e6348d6ec51df007432e6fe80adb53fd41183716017026af03427846",
+                "sha256:d3dda00aca282b26194bdd0adec21e4c21e916956d972369359ba63ade616153",
+                "sha256:d9820fe47c20c13e3c9dd544d3706a2a26c02b2b43c993b62fcd8011bcc0adb3",
+                "sha256:ed80a1628cee19f5cfc6bb74e173f1b4189eb532e705e2a13e3250312a62e0c9",
+                "sha256:ee3e38a6cc050a8830089f79cbec8a3878ec2fe5160cdb2dc8ccb6def8552658"
+            ],
+            "index": "pypi",
+            "version": "==2.1.9"
         }
     },
     "develop": {
         "attrs": {
             "hashes": [
-                "sha256:2d27e3784d7a565d36ab851fe94887c5eccd6a463168875832a1be79c82828b4",
-                "sha256:626ba8234211db98e869df76230a137c4c40a12d72445c45d5f5b716f076e2fd"
-            ],
-            "markers": "python_version >= '2.7' and python_version not in '3.0, 3.1, 3.2, 3.3, 3.4'",
-            "version": "==21.4.0"
+                "sha256:29adc2665447e5191d0e7c568fde78b21f9672d344281d0c6e1ab085429b22b6",
+                "sha256:86efa402f67bf2df34f51a335487cf46b1ec130d02b8d39fd248abfd30da551c"
+            ],
+            "markers": "python_version >= '3.5'",
+            "version": "==22.1.0"
         },
         "black": {
             "hashes": [
-                "sha256:06f9d8846f2340dfac80ceb20200ea5d1b3f181dd0556b47af4e8e0b24fa0a6b",
-                "sha256:10dbe6e6d2988049b4655b2b739f98785a884d4d6b85bc35133a8fb9a2233176",
-                "sha256:2497f9c2386572e28921fa8bec7be3e51de6801f7459dffd6e62492531c47e09",
-                "sha256:30d78ba6bf080eeaf0b7b875d924b15cd46fec5fd044ddfbad38c8ea9171043a",
-                "sha256:328efc0cc70ccb23429d6be184a15ce613f676bdfc85e5fe8ea2a9354b4e9015",
-                "sha256:35020b8886c022ced9282b51b5a875b6d1ab0c387b31a065b84db7c33085ca79",
-                "sha256:5795a0375eb87bfe902e80e0c8cfaedf8af4d49694d69161e5bd3206c18618bb",
-                "sha256:5891ef8abc06576985de8fa88e95ab70641de6c1fca97e2a15820a9b69e51b20",
-                "sha256:637a4014c63fbf42a692d22b55d8ad6968a946b4a6ebc385c5505d9625b6a464",
-                "sha256:67c8301ec94e3bcc8906740fe071391bce40a862b7be0b86fb5382beefecd968",
-                "sha256:6d2fc92002d44746d3e7db7cf9313cf4452f43e9ea77a2c939defce3b10b5c82",
-                "sha256:6ee227b696ca60dd1c507be80a6bc849a5a6ab57ac7352aad1ffec9e8b805f21",
-                "sha256:863714200ada56cbc366dc9ae5291ceb936573155f8bf8e9de92aef51f3ad0f0",
-                "sha256:9b542ced1ec0ceeff5b37d69838106a6348e60db7b8fdd245294dc1d26136265",
-                "sha256:a6342964b43a99dbc72f72812bf88cad8f0217ae9acb47c0d4f141a6416d2d7b",
-                "sha256:ad4efa5fad66b903b4a5f96d91461d90b9507a812b3c5de657d544215bb7877a",
-                "sha256:bc58025940a896d7e5356952228b68f793cf5fcb342be703c3a2669a1488cb72",
-                "sha256:cc1e1de68c8e5444e8f94c3670bb48a2beef0e91dddfd4fcc29595ebd90bb9ce",
-                "sha256:cee3e11161dde1b2a33a904b850b0899e0424cc331b7295f2a9698e79f9a69a0",
-                "sha256:e3556168e2e5c49629f7b0f377070240bd5511e45e25a4497bb0073d9dda776a",
-                "sha256:e8477ec6bbfe0312c128e74644ac8a02ca06bcdb8982d4ee06f209be28cdf163",
-                "sha256:ee8f1f7228cce7dffc2b464f07ce769f478968bfb3dd1254a4c2eeed84928aad",
-                "sha256:fd57160949179ec517d32ac2ac898b5f20d68ed1a9c977346efbac9c2f1e779d"
-            ],
-            "index": "pypi",
-            "version": "==22.3.0"
+                "sha256:074458dc2f6e0d3dab7928d4417bb6957bb834434516f21514138437accdbe90",
+                "sha256:187d96c5e713f441a5829e77120c269b6514418f4513a390b0499b0987f2ff1c",
+                "sha256:2ea29072e954a4d55a2ff58971b83365eba5d3d357352a07a7a4df0d95f51c78",
+                "sha256:4af5bc0e1f96be5ae9bd7aaec219c901a94d6caa2484c21983d043371c733fc4",
+                "sha256:560558527e52ce8afba936fcce93a7411ab40c7d5fe8c2463e279e843c0328ee",
+                "sha256:568ac3c465b1c8b34b61cd7a4e349e93f91abf0f9371eda1cf87194663ab684e",
+                "sha256:6797f58943fceb1c461fb572edbe828d811e719c24e03375fd25170ada53825e",
+                "sha256:6c1734ab264b8f7929cef8ae5f900b85d579e6cbfde09d7387da8f04771b51c6",
+                "sha256:6c6d39e28aed379aec40da1c65434c77d75e65bb59a1e1c283de545fb4e7c6c9",
+                "sha256:7ba9be198ecca5031cd78745780d65a3f75a34b2ff9be5837045dce55db83d1c",
+                "sha256:94783f636bca89f11eb5d50437e8e17fbc6a929a628d82304c80fa9cd945f256",
+                "sha256:a218d7e5856f91d20f04e931b6f16d15356db1c846ee55f01bac297a705ca24f",
+                "sha256:a3db5b6409b96d9bd543323b23ef32a1a2b06416d525d27e0f67e74f1446c8f2",
+                "sha256:ac609cf8ef5e7115ddd07d85d988d074ed00e10fbc3445aee393e70164a2219c",
+                "sha256:b154e6bbde1e79ea3260c4b40c0b7b3109ffcdf7bc4ebf8859169a6af72cd70b",
+                "sha256:b270a168d69edb8b7ed32c193ef10fd27844e5c60852039599f9184460ce0807",
+                "sha256:b9fd45787ba8aa3f5e0a0a98920c1012c884622c6c920dbe98dbd05bc7c70fbf",
+                "sha256:c85928b9d5f83b23cee7d0efcb310172412fbf7cb9d9ce963bd67fd141781def",
+                "sha256:c9a3ac16efe9ec7d7381ddebcc022119794872abce99475345c5a61aa18c45ad",
+                "sha256:cfaf3895a9634e882bf9d2363fed5af8888802d670f58b279b0bece00e9a872d",
+                "sha256:e439798f819d49ba1c0bd9664427a05aab79bfba777a6db94fd4e56fae0cb849",
+                "sha256:f586c26118bc6e714ec58c09df0157fe2d9ee195c764f630eb0d8e7ccce72e69",
+                "sha256:f6fe02afde060bbeef044af7996f335fbe90b039ccf3f5eb8f16df8b20f77666"
+            ],
+            "index": "pypi",
+            "version": "==22.6.0"
         },
         "certifi": {
             "hashes": [
                 "sha256:84c85a9078b11105f04f3036a9482ae10e4621616db313fe045dd24743a0820d",
                 "sha256:fe86415d55e84719d75f8b69414f6438ac3547d2078ab91b67e779ef69378412"
             ],
-            "markers": "python_version >= '3.6'",
+            "markers": "python_full_version >= '3.6.0'",
             "version": "==2022.6.15"
         },
         "charset-normalizer": {
             "hashes": [
-                "sha256:2857e29ff0d34db842cd7ca3230549d1a697f96ee6d3fb071cfa6c7393832597",
-                "sha256:6881edbebdb17b39b4eaaa821b438bf6eddffb4468cf344f09f89def34a8b1df"
-            ],
-            "markers": "python_full_version >= '3.5.0'",
-            "version": "==2.0.12"
+                "sha256:5189b6f22b01957427f35b6a08d9a0bc45b46d3788ef5a92e978433c7a35f8a5",
+                "sha256:575e708016ff3a5e3681541cb9d79312c416835686d054a23accb873b254f413"
+            ],
+            "markers": "python_full_version >= '3.6.0'",
+            "version": "==2.1.0"
         },
         "click": {
             "hashes": [
@@ -437,7 +253,7 @@
                 "sha256:84d9dd047ffa80596e0f246e2eab0b391788b0503584e8945f2368256d2735ff",
                 "sha256:9d643ff0a55b762d5cdb124b8eaa99c66322e2157b69160bc32796e824360e6d"
             ],
-            "markers": "python_version >= '3'",
+            "markers": "python_version >= '3.5'",
             "version": "==3.3"
         },
         "iniconfig": {
@@ -459,7 +275,7 @@
                 "sha256:dd47c42927d89ab911e606518907cc2d3a1f38bbd026385970643f9c5b8ecfeb",
                 "sha256:ef103e05f519cdc783ae24ea4e2e0f508a9c99b2d4969652eed6a2e1ea5bd522"
             ],
-            "markers": "python_full_version >= '3.6.0'",
+            "markers": "python_version >= '3.6'",
             "version": "==21.3"
         },
         "pathspec": {
@@ -482,7 +298,7 @@
                 "sha256:4224373bacce55f955a878bf9cfa763c1e360858e330072059e10bad68531159",
                 "sha256:74134bbf457f031a36d68416e1509f34bd5ccc019f0bcc952c7b909d06b37bd3"
             ],
-            "markers": "python_full_version >= '3.6.0'",
+            "markers": "python_version >= '3.6'",
             "version": "==1.0.0"
         },
         "py": {
@@ -518,19 +334,19 @@
         },
         "pytest-mock": {
             "hashes": [
-                "sha256:5112bd92cc9f186ee96e1a92efc84969ea494939c3aead39c50f421c4cc69534",
-                "sha256:6cff27cec936bf81dc5ee87f07132b807bcda51106b5ec4b90a04331cba76231"
-            ],
-            "index": "pypi",
-            "version": "==3.7.0"
+                "sha256:77f03f4554392558700295e05aed0b1096a20d4a60a4f3ddcde58b0c31c8fca2",
+                "sha256:8a9e226d6c0ef09fcf20c94eb3405c388af438a90f3e39687f84166da82d5948"
+            ],
+            "index": "pypi",
+            "version": "==3.8.2"
         },
         "requests": {
             "hashes": [
-                "sha256:68d7c56fd5a8999887728ef304a6d12edc7be74f1cfa47714fc8b414525c9a61",
-                "sha256:f22fa1e554c9ddfd16e6e41ac79759e17be9e492b3587efa038054674760e72d"
-            ],
-            "index": "pypi",
-            "version": "==2.27.1"
+                "sha256:7c5599b102feddaa661c826c56ab4fee28bfd17f5abca1ebbe3e7f19d7c97983",
+                "sha256:8fefa2a1a1365bf5520aac41836fbee479da67864514bdb821f31ce07ce65349"
+            ],
+            "index": "pypi",
+            "version": "==2.28.1"
         },
         "requests-mock": {
             "hashes": [
@@ -545,7 +361,7 @@
                 "sha256:1e61c37477a1626458e36f7b1d82aa5c9b094fa4802892072e49de9c60c4c926",
                 "sha256:8abb2f1d86890a2dfb989f9a77cfcfd3e47c2a354b01111771326f8aa26e0254"
             ],
-            "markers": "python_version >= '2.7' and python_version not in '3.0, 3.1, 3.2, 3.3'",
+            "markers": "python_version >= '2.7' and python_version not in '3.0, 3.1, 3.2'",
             "version": "==1.16.0"
         },
         "tomli": {
@@ -566,11 +382,11 @@
         },
         "urllib3": {
             "hashes": [
-                "sha256:8298d6d56d39be0e3bc13c1c97d133f9b45d797169a0e11cdd0e0489d786f7ec",
-                "sha256:879ba4d1e89654d9769ce13121e0f94310ea32e8d2f8cf587b77c08bbcdb30d6"
+                "sha256:c33ccba33c819596124764c23a97d25f32b28433ba0dedeb77d873a38722c9bc",
+                "sha256:ea6e8fb210b19d950fab93b60c9009226c63a28808bc8386e05301e25883ac0a"
             ],
             "markers": "python_version >= '2.7' and python_version not in '3.0, 3.1, 3.2, 3.3, 3.4, 3.5' and python_version < '4'",
-            "version": "==1.26.10"
+            "version": "==1.26.11"
         }
     }
 }