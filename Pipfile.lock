{
    "_meta": {
        "hash": {
            "sha256": "b28ae05cc48f13709ef4e70bdcfa050159b2fa4845a31c03b3733212d7be5280"
        },
        "pipfile-spec": 6,
        "requires": {
            "python_version": "3.9"
        },
        "sources": [
            {
                "name": "pypi",
                "url": "https://pypi.org/simple",
                "verify_ssl": true
            }
        ]
    },
    "default": {
        "certifi": {
            "hashes": [
                "sha256:35824b4c3a97115964b408844d64aa14db1cc518f6562e8d7261699d1350a9e3",
                "sha256:4ad3232f5e926d6718ec31cfc1fcadfde020920e278684144551c91769c7bc18"
            ],
<<<<<<< HEAD
            "markers": "python_version >= '3.6'",
=======
            "index": "pypi",
>>>>>>> 42fcdc2f
            "version": "==2022.12.7"
        },
        "charset-normalizer": {
            "hashes": [
                "sha256:5a3d016c7c547f69d6f81fb0db9449ce888b418b5b9952cc5e6e66843e9dd845",
                "sha256:83e9a75d1911279afd89352c68b45348559d1fc0506b054b346651b5e7fee29f"
            ],
            "markers": "python_version >= '3.6'",
            "version": "==2.1.1"
        },
<<<<<<< HEAD
=======
        "click": {
            "hashes": [
                "sha256:7682dc8afb30297001674575ea00d1814d808d6a36af415a82bd481d37ba7b8e",
                "sha256:bb4d8133cb15a609f44e8213d9b391b0809795062913b383c62be0ee95b1db48"
            ],
            "markers": "python_version >= '3.7'",
            "version": "==8.1.3"
        },
        "decorator": {
            "hashes": [
                "sha256:637996211036b6385ef91435e4fae22989472f9d571faba8927ba8253acbc330",
                "sha256:b8c3f85900b9dc423225913c5aace94729fe1fa9763b38939a95226f02d37186"
            ],
            "markers": "python_version >= '3.5'",
            "version": "==5.1.1"
        },
        "future": {
            "hashes": [
                "sha256:b1bead90b70cf6ec3f0710ae53a525360fa360d306a86583adc6bf83a4db537d"
            ],
            "markers": "python_version >= '2.6' and python_version not in '3.0, 3.1, 3.2, 3.3'",
            "version": "==0.18.2"
        },
        "geocoder": {
            "hashes": [
                "sha256:a733e1dfbce3f4e1a526cac03aadcedb8ed1239cf55bd7f3a23c60075121a834",
                "sha256:c9925374c961577d0aee403b09e6f8ea1971d913f011f00ca70c76beaf7a77e7"
            ],
            "index": "pypi",
            "version": "==1.38.1"
        },
>>>>>>> 42fcdc2f
        "idna": {
            "hashes": [
                "sha256:814f528e8dead7d329833b91c5faa87d60bf71824cd12a7530b5526063d02cb4",
                "sha256:90b77e79eaa3eba6de819a0c442c0b4ceefc341a7a2ab77d7562bf49f425c5c2"
            ],
            "markers": "python_version >= '3.5'",
            "version": "==3.4"
        },
        "pycryptodome": {
            "hashes": [
                "sha256:028dcbf62d128b4335b61c9fbb7dd8c376594db607ef36d5721ee659719935d5",
                "sha256:12ef157eb1e01a157ca43eda275fa68f8db0dd2792bc4fe00479ab8f0e6ae075",
                "sha256:2562de213960693b6d657098505fd4493c45f3429304da67efcbeb61f0edfe89",
                "sha256:27e92c1293afcb8d2639baf7eb43f4baada86e4de0f1fb22312bfc989b95dae2",
                "sha256:36e3242c4792e54ed906c53f5d840712793dc68b726ec6baefd8d978c5282d30",
                "sha256:50a5346af703330944bea503106cd50c9c2212174cfcb9939db4deb5305a8367",
                "sha256:53dedbd2a6a0b02924718b520a723e88bcf22e37076191eb9b91b79934fb2192",
                "sha256:69f05aaa90c99ac2f2af72d8d7f185f729721ad7c4be89e9e3d0ab101b0ee875",
                "sha256:75a3a364fee153e77ed889c957f6f94ec6d234b82e7195b117180dcc9fc16f96",
                "sha256:766a8e9832128c70012e0c2b263049506cbf334fb21ff7224e2704102b6ef59e",
                "sha256:7fb90a5000cc9c9ff34b4d99f7f039e9c3477700e309ff234eafca7b7471afc0",
                "sha256:893f32210de74b9f8ac869ed66c97d04e7d351182d6d39ebd3b36d3db8bda65d",
                "sha256:8b5c28058102e2974b9868d72ae5144128485d466ba8739abd674b77971454cc",
                "sha256:924b6aad5386fb54f2645f22658cb0398b1f25bc1e714a6d1522c75d527deaa5",
                "sha256:9924248d6920b59c260adcae3ee231cd5af404ac706ad30aa4cd87051bf09c50",
                "sha256:9ec761a35dbac4a99dcbc5cd557e6e57432ddf3e17af8c3c86b44af9da0189c0",
                "sha256:a36ab51674b014ba03da7f98b675fcb8eabd709a2d8e18219f784aba2db73b72",
                "sha256:aae395f79fa549fb1f6e3dc85cf277f0351e15a22e6547250056c7f0c990d6a5",
                "sha256:c880a98376939165b7dc504559f60abe234b99e294523a273847f9e7756f4132",
                "sha256:ce7a875694cd6ccd8682017a7c06c6483600f151d8916f2b25cf7a439e600263",
                "sha256:d1b7739b68a032ad14c5e51f7e4e1a5f92f3628bba024a2bda1f30c481fc85d8",
                "sha256:dcd65355acba9a1d0fc9b923875da35ed50506e339b35436277703d7ace3e222",
                "sha256:e04e40a7f8c1669195536a37979dd87da2c32dbdc73d6fe35f0077b0c17c803b",
                "sha256:e0c04c41e9ade19fbc0eff6aacea40b831bfcb2c91c266137bcdfd0d7b2f33ba",
                "sha256:e24d4ec4b029611359566c52f31af45c5aecde7ef90bf8f31620fd44c438efe7",
                "sha256:e64738207a02a83590df35f59d708bf1e7ea0d6adce712a777be2967e5f7043c",
                "sha256:ea56a35fd0d13121417d39a83f291017551fa2c62d6daa6b04af6ece7ed30d84",
                "sha256:f2772af1c3ef8025c85335f8b828d0193fa1e43256621f613280e2c81bfad423",
                "sha256:f403a3e297a59d94121cb3ee4b1cf41f844332940a62d71f9e4a009cc3533493",
                "sha256:f572a3ff7b6029dd9b904d6be4e0ce9e309dcb847b03e3ac8698d9d23bb36525"
            ],
            "index": "pypi",
            "version": "==3.14.1"
        },
        "python-dotenv": {
            "hashes": [
                "sha256:1684eb44636dd462b66c3ee016599815514527ad99965de77f43e0944634a7e5",
                "sha256:b77d08274639e3d34145dfa6c7008e66df0f04b7be7a75fd0d5292c191d79045"
            ],
            "index": "pypi",
            "version": "==0.21.0"
        },
        "requests": {
            "hashes": [
                "sha256:7c5599b102feddaa661c826c56ab4fee28bfd17f5abca1ebbe3e7f19d7c97983",
                "sha256:8fefa2a1a1365bf5520aac41836fbee479da67864514bdb821f31ce07ce65349"
            ],
            "index": "pypi",
            "version": "==2.28.1"
        },
<<<<<<< HEAD
=======
        "six": {
            "hashes": [
                "sha256:1e61c37477a1626458e36f7b1d82aa5c9b094fa4802892072e49de9c60c4c926",
                "sha256:8abb2f1d86890a2dfb989f9a77cfcfd3e47c2a354b01111771326f8aa26e0254"
            ],
            "markers": "python_version >= '2.7' and python_version not in '3.0, 3.1, 3.2, 3.3'",
            "version": "==1.16.0"
        },
>>>>>>> 42fcdc2f
        "urllib3": {
            "hashes": [
                "sha256:47cc05d99aaa09c9e72ed5809b60e7ba354e64b59c9c173ac3018642d8bb41fc",
                "sha256:c083dd0dce68dbfbe1129d5271cb90f9447dea7d52097c6e0126120c521ddea8"
            ],
            "markers": "python_version >= '2.7' and python_version not in '3.0, 3.1, 3.2, 3.3, 3.4, 3.5'",
            "version": "==1.26.13"
        },
        "watchdog": {
            "hashes": [
                "sha256:083171652584e1b8829581f965b9b7723ca5f9a2cd7e20271edf264cfd7c1412",
                "sha256:117ffc6ec261639a0209a3252546b12800670d4bf5f84fbd355957a0595fe654",
                "sha256:186f6c55abc5e03872ae14c2f294a153ec7292f807af99f57611acc8caa75306",
                "sha256:195fc70c6e41237362ba720e9aaf394f8178bfc7fa68207f112d108edef1af33",
                "sha256:226b3c6c468ce72051a4c15a4cc2ef317c32590d82ba0b330403cafd98a62cfd",
                "sha256:247dcf1df956daa24828bfea5a138d0e7a7c98b1a47cf1fa5b0c3c16241fcbb7",
                "sha256:255bb5758f7e89b1a13c05a5bceccec2219f8995a3a4c4d6968fe1de6a3b2892",
                "sha256:43ce20ebb36a51f21fa376f76d1d4692452b2527ccd601950d69ed36b9e21609",
                "sha256:4f4e1c4aa54fb86316a62a87b3378c025e228178d55481d30d857c6c438897d6",
                "sha256:5952135968519e2447a01875a6f5fc8c03190b24d14ee52b0f4b1682259520b1",
                "sha256:64a27aed691408a6abd83394b38503e8176f69031ca25d64131d8d640a307591",
                "sha256:6b17d302850c8d412784d9246cfe8d7e3af6bcd45f958abb2d08a6f8bedf695d",
                "sha256:70af927aa1613ded6a68089a9262a009fbdf819f46d09c1a908d4b36e1ba2b2d",
                "sha256:7a833211f49143c3d336729b0020ffd1274078e94b0ae42e22f596999f50279c",
                "sha256:8250546a98388cbc00c3ee3cc5cf96799b5a595270dfcfa855491a64b86ef8c3",
                "sha256:97f9752208f5154e9e7b76acc8c4f5a58801b338de2af14e7e181ee3b28a5d39",
                "sha256:9f05a5f7c12452f6a27203f76779ae3f46fa30f1dd833037ea8cbc2887c60213",
                "sha256:a735a990a1095f75ca4f36ea2ef2752c99e6ee997c46b0de507ba40a09bf7330",
                "sha256:ad576a565260d8f99d97f2e64b0f97a48228317095908568a9d5c786c829d428",
                "sha256:b530ae007a5f5d50b7fbba96634c7ee21abec70dc3e7f0233339c81943848dc1",
                "sha256:bfc4d351e6348d6ec51df007432e6fe80adb53fd41183716017026af03427846",
                "sha256:d3dda00aca282b26194bdd0adec21e4c21e916956d972369359ba63ade616153",
                "sha256:d9820fe47c20c13e3c9dd544d3706a2a26c02b2b43c993b62fcd8011bcc0adb3",
                "sha256:ed80a1628cee19f5cfc6bb74e173f1b4189eb532e705e2a13e3250312a62e0c9",
                "sha256:ee3e38a6cc050a8830089f79cbec8a3878ec2fe5160cdb2dc8ccb6def8552658"
            ],
            "index": "pypi",
            "version": "==2.1.9"
        }
    },
    "develop": {
        "astroid": {
            "hashes": [
                "sha256:10e0ad5f7b79c435179d0d0f0df69998c4eef4597534aae44910db060baeb907",
                "sha256:1493fe8bd3dfd73dc35bd53c9d5b6e49ead98497c47b2307662556a5692d29d7"
            ],
            "markers": "python_full_version >= '3.7.2'",
            "version": "==2.12.13"
        },
        "attrs": {
            "hashes": [
                "sha256:29e95c7f6778868dbd49170f98f8818f78f3dc5e0e37c0b1f474e3561b240836",
                "sha256:c9227bfc2f01993c03f68db37d1d15c9690188323c067c641f1a35ca58185f99"
            ],
<<<<<<< HEAD
            "markers": "python_version >= '3.6'",
=======
            "markers": "python_full_version >= '3.6.0'",
>>>>>>> 42fcdc2f
            "version": "==22.2.0"
        },
        "black": {
            "hashes": [
                "sha256:101c69b23df9b44247bd88e1d7e90154336ac4992502d4197bdac35dd7ee3320",
                "sha256:159a46a4947f73387b4d83e87ea006dbb2337eab6c879620a3ba52699b1f4351",
                "sha256:1f58cbe16dfe8c12b7434e50ff889fa479072096d79f0a7f25e4ab8e94cd8350",
                "sha256:229351e5a18ca30f447bf724d007f890f97e13af070bb6ad4c0a441cd7596a2f",
                "sha256:436cc9167dd28040ad90d3b404aec22cedf24a6e4d7de221bec2730ec0c97bcf",
                "sha256:559c7a1ba9a006226f09e4916060982fd27334ae1998e7a38b3f33a37f7a2148",
                "sha256:7412e75863aa5c5411886804678b7d083c7c28421210180d67dfd8cf1221e1f4",
                "sha256:77d86c9f3db9b1bf6761244bc0b3572a546f5fe37917a044e02f3166d5aafa7d",
                "sha256:82d9fe8fee3401e02e79767016b4907820a7dc28d70d137eb397b92ef3cc5bfc",
                "sha256:9eedd20838bd5d75b80c9f5487dbcb06836a43833a37846cf1d8c1cc01cef59d",
                "sha256:c116eed0efb9ff870ded8b62fe9f28dd61ef6e9ddd28d83d7d264a38417dcee2",
                "sha256:d30b212bffeb1e252b31dd269dfae69dd17e06d92b87ad26e23890f3efea366f"
            ],
            "index": "pypi",
            "version": "==22.12.0"
        },
        "certifi": {
            "hashes": [
                "sha256:35824b4c3a97115964b408844d64aa14db1cc518f6562e8d7261699d1350a9e3",
                "sha256:4ad3232f5e926d6718ec31cfc1fcadfde020920e278684144551c91769c7bc18"
            ],
<<<<<<< HEAD
            "markers": "python_version >= '3.6'",
=======
            "index": "pypi",
>>>>>>> 42fcdc2f
            "version": "==2022.12.7"
        },
        "charset-normalizer": {
            "hashes": [
                "sha256:5a3d016c7c547f69d6f81fb0db9449ce888b418b5b9952cc5e6e66843e9dd845",
                "sha256:83e9a75d1911279afd89352c68b45348559d1fc0506b054b346651b5e7fee29f"
            ],
            "markers": "python_version >= '3.6'",
            "version": "==2.1.1"
        },
        "click": {
            "hashes": [
                "sha256:7682dc8afb30297001674575ea00d1814d808d6a36af415a82bd481d37ba7b8e",
                "sha256:bb4d8133cb15a609f44e8213d9b391b0809795062913b383c62be0ee95b1db48"
            ],
            "markers": "python_full_version >= '3.7.0'",
            "version": "==8.1.3"
        },
        "dill": {
            "hashes": [
                "sha256:a07ffd2351b8c678dfc4a856a3005f8067aea51d6ba6c700796a4d9e280f39f0",
                "sha256:e5db55f3687856d8fbdab002ed78544e1c4559a130302693d839dfe8f93f2373"
<<<<<<< HEAD
            ],
            "markers": "python_version < '3.11'",
            "version": "==0.3.6"
        },
        "exceptiongroup": {
            "hashes": [
                "sha256:327cbda3da756e2de031a3107b81ab7b3770a602c4d16ca618298c526f4bec1e",
                "sha256:bcb67d800a4497e1b404c2dd44fca47d3b7a5e5433dbab67f96c1a685cdfdf23"
            ],
            "markers": "python_version < '3.11'",
            "version": "==1.1.0"
=======
            ],
            "markers": "python_version >= '3.7'",
            "version": "==0.3.6"
>>>>>>> 42fcdc2f
        },
        "idna": {
            "hashes": [
                "sha256:814f528e8dead7d329833b91c5faa87d60bf71824cd12a7530b5526063d02cb4",
                "sha256:90b77e79eaa3eba6de819a0c442c0b4ceefc341a7a2ab77d7562bf49f425c5c2"
            ],
            "markers": "python_version >= '3.5'",
            "version": "==3.4"
        },
        "iniconfig": {
            "hashes": [
                "sha256:011e24c64b7f47f6ebd835bb12a743f2fbe9a26d4cecaa7f53bc4f35ee9da8b3",
                "sha256:bc3af051d7d14b2ee5ef9969666def0cd1a000e121eaea580d4a313df4b37f32"
            ],
            "version": "==1.1.1"
        },
        "isort": {
            "hashes": [
                "sha256:6db30c5ded9815d813932c04c2f85a360bcdd35fed496f4d8f35495ef0a261b6",
                "sha256:c033fd0edb91000a7f09527fe5c75321878f98322a77ddcc81adbd83724afb7b"
            ],
<<<<<<< HEAD
            "markers": "python_full_version >= '3.7.0'",
=======
            "markers": "python_version >= '3.7'",
>>>>>>> 42fcdc2f
            "version": "==5.11.4"
        },
        "lazy-object-proxy": {
            "hashes": [
                "sha256:0c1c7c0433154bb7c54185714c6929acc0ba04ee1b167314a779b9025517eada",
                "sha256:14010b49a2f56ec4943b6cf925f597b534ee2fe1f0738c84b3bce0c1a11ff10d",
                "sha256:4e2d9f764f1befd8bdc97673261b8bb888764dfdbd7a4d8f55e4fbcabb8c3fb7",
                "sha256:4fd031589121ad46e293629b39604031d354043bb5cdf83da4e93c2d7f3389fe",
                "sha256:5b51d6f3bfeb289dfd4e95de2ecd464cd51982fe6f00e2be1d0bf94864d58acd",
                "sha256:6850e4aeca6d0df35bb06e05c8b934ff7c533734eb51d0ceb2d63696f1e6030c",
                "sha256:6f593f26c470a379cf7f5bc6db6b5f1722353e7bf937b8d0d0b3fba911998858",
                "sha256:71d9ae8a82203511a6f60ca5a1b9f8ad201cac0fc75038b2dc5fa519589c9288",
                "sha256:7e1561626c49cb394268edd00501b289053a652ed762c58e1081224c8d881cec",
                "sha256:8f6ce2118a90efa7f62dd38c7dbfffd42f468b180287b748626293bf12ed468f",
                "sha256:ae032743794fba4d171b5b67310d69176287b5bf82a21f588282406a79498891",
                "sha256:afcaa24e48bb23b3be31e329deb3f1858f1f1df86aea3d70cb5c8578bfe5261c",
                "sha256:b70d6e7a332eb0217e7872a73926ad4fdc14f846e85ad6749ad111084e76df25",
                "sha256:c219a00245af0f6fa4e95901ed28044544f50152840c5b6a3e7b2568db34d156",
                "sha256:ce58b2b3734c73e68f0e30e4e725264d4d6be95818ec0a0be4bb6bf9a7e79aa8",
                "sha256:d176f392dbbdaacccf15919c77f526edf11a34aece58b55ab58539807b85436f",
                "sha256:e20bfa6db17a39c706d24f82df8352488d2943a3b7ce7d4c22579cb89ca8896e",
                "sha256:eac3a9a5ef13b332c059772fd40b4b1c3d45a3a2b05e33a361dee48e54a4dad0",
                "sha256:eb329f8d8145379bf5dbe722182410fe8863d186e51bf034d2075eb8d85ee25b"
            ],
<<<<<<< HEAD
            "markers": "python_full_version >= '3.7.0'",
=======
            "markers": "python_version >= '3.7'",
>>>>>>> 42fcdc2f
            "version": "==1.8.0"
        },
        "mccabe": {
            "hashes": [
                "sha256:348e0240c33b60bbdf4e523192ef919f28cb2c3d7d5c7794f74009290f236325",
                "sha256:6c2d30ab6be0e4a46919781807b4f0d834ebdd6c6e3dca0bda5a15f863427b6e"
            ],
            "markers": "python_full_version >= '3.6.0'",
            "version": "==0.7.0"
        },
        "mypy-extensions": {
            "hashes": [
                "sha256:090fedd75945a69ae91ce1303b5824f428daf5a028d2f6ab8a299250a846f15d",
                "sha256:2d82818f5bb3e369420cb3c4060a7970edba416647068eb4c5343488a6c604a8"
            ],
            "version": "==0.4.3"
        },
        "packaging": {
            "hashes": [
                "sha256:2198ec20bd4c017b8f9717e00f0c8714076fc2fd93816750ab48e2c41de2cfd3",
                "sha256:957e2148ba0e1a3b282772e791ef1d8083648bc131c8ab0c1feba110ce1146c3"
            ],
<<<<<<< HEAD
            "markers": "python_full_version >= '3.7.0'",
=======
            "markers": "python_version >= '3.7'",
>>>>>>> 42fcdc2f
            "version": "==22.0"
        },
        "pathspec": {
            "hashes": [
                "sha256:3c95343af8b756205e2aba76e843ba9520a24dd84f68c22b9f93251507509dd6",
                "sha256:56200de4077d9d0791465aa9095a01d421861e405b5096955051deefd697d6f6"
            ],
<<<<<<< HEAD
            "markers": "python_full_version >= '3.7.0'",
=======
            "markers": "python_version >= '3.7'",
>>>>>>> 42fcdc2f
            "version": "==0.10.3"
        },
        "platformdirs": {
            "hashes": [
                "sha256:83c8f6d04389165de7c9b6f0c682439697887bca0aa2f1c87ef1826be3584490",
                "sha256:e1fea1fe471b9ff8332e229df3cb7de4f53eeea4998d3b6bfff542115e998bd2"
            ],
<<<<<<< HEAD
            "markers": "python_full_version >= '3.7.0'",
=======
            "markers": "python_version >= '3.7'",
>>>>>>> 42fcdc2f
            "version": "==2.6.2"
        },
        "pluggy": {
            "hashes": [
                "sha256:4224373bacce55f955a878bf9cfa763c1e360858e330072059e10bad68531159",
                "sha256:74134bbf457f031a36d68416e1509f34bd5ccc019f0bcc952c7b909d06b37bd3"
            ],
            "markers": "python_full_version >= '3.6.0'",
            "version": "==1.0.0"
        },
        "pylint": {
            "hashes": [
                "sha256:18783cca3cfee5b83c6c5d10b3cdb66c6594520ffae61890858fe8d932e1c6b4",
                "sha256:349c8cd36aede4d50a0754a8c0218b43323d13d5d88f4b2952ddfe3e169681eb"
            ],
            "index": "pypi",
<<<<<<< HEAD
            "version": "==2.15.9"
=======
            "version": "==2.15.3"
>>>>>>> 42fcdc2f
        },
        "pytest": {
            "hashes": [
                "sha256:892f933d339f068883b6fd5a459f03d85bfcb355e4981e146d2c7616c21fef71",
                "sha256:c4014eb40e10f11f355ad4e3c2fb2c6c6d1919c73f3b5a433de4708202cade59"
            ],
            "index": "pypi",
            "version": "==7.2.0"
        },
        "pytest-env": {
            "hashes": [
                "sha256:8c0605ae09a5b7e41c20ebcc44f2c906eea9654095b4b0c342b3814bcc3a8492",
                "sha256:d7b2f5273ec6d1e221757998bc2f50d2474ed7d0b9331b92556011fadc4e9abf"
            ],
            "index": "pypi",
            "version": "==0.8.1"
        },
        "pytest-mock": {
            "hashes": [
                "sha256:f4c973eeae0282963eb293eb173ce91b091a79c1334455acfac9ddee8a1c784b",
                "sha256:fbbdb085ef7c252a326fd8cdcac0aa3b1333d8811f131bdcc701002e1be7ed4f"
            ],
            "index": "pypi",
            "version": "==3.10.0"
        },
        "requests": {
            "hashes": [
                "sha256:7c5599b102feddaa661c826c56ab4fee28bfd17f5abca1ebbe3e7f19d7c97983",
                "sha256:8fefa2a1a1365bf5520aac41836fbee479da67864514bdb821f31ce07ce65349"
            ],
            "index": "pypi",
            "version": "==2.28.1"
        },
        "requests-mock": {
            "hashes": [
                "sha256:2fdbb637ad17ee15c06f33d31169e71bf9fe2bdb7bc9da26185be0dd8d842699",
                "sha256:59c9c32419a9fb1ae83ec242d98e889c45bd7d7a65d48375cc243ec08441658b"
            ],
            "index": "pypi",
            "version": "==1.10.0"
        },
        "six": {
            "hashes": [
                "sha256:1e61c37477a1626458e36f7b1d82aa5c9b094fa4802892072e49de9c60c4c926",
                "sha256:8abb2f1d86890a2dfb989f9a77cfcfd3e47c2a354b01111771326f8aa26e0254"
            ],
            "markers": "python_version >= '2.7' and python_version not in '3.0, 3.1, 3.2, 3.3'",
            "version": "==1.16.0"
        },
        "tomli": {
            "hashes": [
                "sha256:939de3e7a6161af0c887ef91b7d41a53e7c5a1ca976325f429cb46ea9bc30ecc",
                "sha256:de526c12914f0c550d15924c62d72abc48d6fe7364aa87328337a31007fe8a4f"
            ],
<<<<<<< HEAD
            "markers": "python_version < '3.11'",
=======
            "markers": "python_full_version < '3.11.0a7'",
>>>>>>> 42fcdc2f
            "version": "==2.0.1"
        },
        "tomlkit": {
            "hashes": [
                "sha256:07de26b0d8cfc18f871aec595fda24d95b08fef89d147caa861939f37230bf4b",
                "sha256:71b952e5721688937fb02cf9d354dbcf0785066149d2855e44531ebdd2b65d73"
            ],
<<<<<<< HEAD
            "markers": "python_version >= '3.6'",
=======
            "markers": "python_full_version >= '3.6.0'",
>>>>>>> 42fcdc2f
            "version": "==0.11.6"
        },
        "typing-extensions": {
            "hashes": [
                "sha256:1511434bb92bf8dd198c12b1cc812e800d4181cfcb867674e0f8279cc93087aa",
                "sha256:16fa4864408f655d35ec496218b85f79b3437c829e93320c7c9215ccfd92489e"
            ],
            "markers": "python_version < '3.10'",
            "version": "==4.4.0"
        },
        "urllib3": {
            "hashes": [
                "sha256:47cc05d99aaa09c9e72ed5809b60e7ba354e64b59c9c173ac3018642d8bb41fc",
                "sha256:c083dd0dce68dbfbe1129d5271cb90f9447dea7d52097c6e0126120c521ddea8"
            ],
            "markers": "python_version >= '2.7' and python_version not in '3.0, 3.1, 3.2, 3.3, 3.4, 3.5'",
            "version": "==1.26.13"
        },
        "wrapt": {
            "hashes": [
                "sha256:00b6d4ea20a906c0ca56d84f93065b398ab74b927a7a3dbd470f6fc503f95dc3",
                "sha256:01c205616a89d09827986bc4e859bcabd64f5a0662a7fe95e0d359424e0e071b",
                "sha256:02b41b633c6261feff8ddd8d11c711df6842aba629fdd3da10249a53211a72c4",
                "sha256:07f7a7d0f388028b2df1d916e94bbb40624c59b48ecc6cbc232546706fac74c2",
                "sha256:11871514607b15cfeb87c547a49bca19fde402f32e2b1c24a632506c0a756656",
                "sha256:1b376b3f4896e7930f1f772ac4b064ac12598d1c38d04907e696cc4d794b43d3",
                "sha256:21ac0156c4b089b330b7666db40feee30a5d52634cc4560e1905d6529a3897ff",
                "sha256:257fd78c513e0fb5cdbe058c27a0624c9884e735bbd131935fd49e9fe719d310",
                "sha256:2b39d38039a1fdad98c87279b48bc5dce2c0ca0d73483b12cb72aa9609278e8a",
                "sha256:2cf71233a0ed05ccdabe209c606fe0bac7379fdcf687f39b944420d2a09fdb57",
                "sha256:2fe803deacd09a233e4762a1adcea5db5d31e6be577a43352936179d14d90069",
                "sha256:3232822c7d98d23895ccc443bbdf57c7412c5a65996c30442ebe6ed3df335383",
                "sha256:34aa51c45f28ba7f12accd624225e2b1e5a3a45206aa191f6f9aac931d9d56fe",
                "sha256:36f582d0c6bc99d5f39cd3ac2a9062e57f3cf606ade29a0a0d6b323462f4dd87",
                "sha256:380a85cf89e0e69b7cfbe2ea9f765f004ff419f34194018a6827ac0e3edfed4d",
                "sha256:40e7bc81c9e2b2734ea4bc1aceb8a8f0ceaac7c5299bc5d69e37c44d9081d43b",
                "sha256:43ca3bbbe97af00f49efb06e352eae40434ca9d915906f77def219b88e85d907",
                "sha256:4fcc4649dc762cddacd193e6b55bc02edca674067f5f98166d7713b193932b7f",
                "sha256:5a0f54ce2c092aaf439813735584b9537cad479575a09892b8352fea5e988dc0",
                "sha256:5a9a0d155deafd9448baff28c08e150d9b24ff010e899311ddd63c45c2445e28",
                "sha256:5b02d65b9ccf0ef6c34cba6cf5bf2aab1bb2f49c6090bafeecc9cd81ad4ea1c1",
                "sha256:60db23fa423575eeb65ea430cee741acb7c26a1365d103f7b0f6ec412b893853",
                "sha256:642c2e7a804fcf18c222e1060df25fc210b9c58db7c91416fb055897fc27e8cc",
                "sha256:6a9a25751acb379b466ff6be78a315e2b439d4c94c1e99cb7266d40a537995d3",
                "sha256:6b1a564e6cb69922c7fe3a678b9f9a3c54e72b469875aa8018f18b4d1dd1adf3",
                "sha256:6d323e1554b3d22cfc03cd3243b5bb815a51f5249fdcbb86fda4bf62bab9e164",
                "sha256:6e743de5e9c3d1b7185870f480587b75b1cb604832e380d64f9504a0535912d1",
                "sha256:709fe01086a55cf79d20f741f39325018f4df051ef39fe921b1ebe780a66184c",
                "sha256:7b7c050ae976e286906dd3f26009e117eb000fb2cf3533398c5ad9ccc86867b1",
                "sha256:7d2872609603cb35ca513d7404a94d6d608fc13211563571117046c9d2bcc3d7",
                "sha256:7ef58fb89674095bfc57c4069e95d7a31cfdc0939e2a579882ac7d55aadfd2a1",
                "sha256:80bb5c256f1415f747011dc3604b59bc1f91c6e7150bd7db03b19170ee06b320",
                "sha256:81b19725065dcb43df02b37e03278c011a09e49757287dca60c5aecdd5a0b8ed",
                "sha256:833b58d5d0b7e5b9832869f039203389ac7cbf01765639c7309fd50ef619e0b1",
                "sha256:88bd7b6bd70a5b6803c1abf6bca012f7ed963e58c68d76ee20b9d751c74a3248",
                "sha256:8ad85f7f4e20964db4daadcab70b47ab05c7c1cf2a7c1e51087bfaa83831854c",
                "sha256:8c0ce1e99116d5ab21355d8ebe53d9460366704ea38ae4d9f6933188f327b456",
                "sha256:8d649d616e5c6a678b26d15ece345354f7c2286acd6db868e65fcc5ff7c24a77",
                "sha256:903500616422a40a98a5a3c4ff4ed9d0066f3b4c951fa286018ecdf0750194ef",
                "sha256:9736af4641846491aedb3c3f56b9bc5568d92b0692303b5a305301a95dfd38b1",
                "sha256:988635d122aaf2bdcef9e795435662bcd65b02f4f4c1ae37fbee7401c440b3a7",
                "sha256:9cca3c2cdadb362116235fdbd411735de4328c61425b0aa9f872fd76d02c4e86",
                "sha256:9e0fd32e0148dd5dea6af5fee42beb949098564cc23211a88d799e434255a1f4",
                "sha256:9f3e6f9e05148ff90002b884fbc2a86bd303ae847e472f44ecc06c2cd2fcdb2d",
                "sha256:a85d2b46be66a71bedde836d9e41859879cc54a2a04fad1191eb50c2066f6e9d",
                "sha256:a9a52172be0b5aae932bef82a79ec0a0ce87288c7d132946d645eba03f0ad8a8",
                "sha256:aa31fdcc33fef9eb2552cbcbfee7773d5a6792c137b359e82879c101e98584c5",
                "sha256:b014c23646a467558be7da3d6b9fa409b2c567d2110599b7cf9a0c5992b3b471",
                "sha256:b21bb4c09ffabfa0e85e3a6b623e19b80e7acd709b9f91452b8297ace2a8ab00",
                "sha256:b5901a312f4d14c59918c221323068fad0540e34324925c8475263841dbdfe68",
                "sha256:b9b7a708dd92306328117d8c4b62e2194d00c365f18eff11a9b53c6f923b01e3",
                "sha256:d1967f46ea8f2db647c786e78d8cc7e4313dbd1b0aca360592d8027b8508e24d",
                "sha256:d52a25136894c63de15a35bc0bdc5adb4b0e173b9c0d07a2be9d3ca64a332735",
                "sha256:d77c85fedff92cf788face9bfa3ebaa364448ebb1d765302e9af11bf449ca36d",
                "sha256:d79d7d5dc8a32b7093e81e97dad755127ff77bcc899e845f41bf71747af0c569",
                "sha256:dbcda74c67263139358f4d188ae5faae95c30929281bc6866d00573783c422b7",
                "sha256:ddaea91abf8b0d13443f6dac52e89051a5063c7d014710dcb4d4abb2ff811a59",
                "sha256:dee0ce50c6a2dd9056c20db781e9c1cfd33e77d2d569f5d1d9321c641bb903d5",
                "sha256:dee60e1de1898bde3b238f18340eec6148986da0455d8ba7848d50470a7a32fb",
                "sha256:e2f83e18fe2f4c9e7db597e988f72712c0c3676d337d8b101f6758107c42425b",
                "sha256:e3fb1677c720409d5f671e39bac6c9e0e422584e5f518bfd50aa4cbbea02433f",
                "sha256:ee2b1b1769f6707a8a445162ea16dddf74285c3964f605877a20e38545c3c462",
                "sha256:ee6acae74a2b91865910eef5e7de37dc6895ad96fa23603d1d27ea69df545015",
                "sha256:ef3f72c9666bba2bab70d2a8b79f2c6d2c1a42a7f7e2b0ec83bb2f9e383950af"
            ],
            "markers": "python_version < '3.11'",
            "version": "==1.14.1"
        }
    }
}<|MERGE_RESOLUTION|>--- conflicted
+++ resolved
@@ -21,11 +21,7 @@
                 "sha256:35824b4c3a97115964b408844d64aa14db1cc518f6562e8d7261699d1350a9e3",
                 "sha256:4ad3232f5e926d6718ec31cfc1fcadfde020920e278684144551c91769c7bc18"
             ],
-<<<<<<< HEAD
-            "markers": "python_version >= '3.6'",
-=======
-            "index": "pypi",
->>>>>>> 42fcdc2f
+            "markers": "python_version >= '3.6'",
             "version": "==2022.12.7"
         },
         "charset-normalizer": {
@@ -36,40 +32,6 @@
             "markers": "python_version >= '3.6'",
             "version": "==2.1.1"
         },
-<<<<<<< HEAD
-=======
-        "click": {
-            "hashes": [
-                "sha256:7682dc8afb30297001674575ea00d1814d808d6a36af415a82bd481d37ba7b8e",
-                "sha256:bb4d8133cb15a609f44e8213d9b391b0809795062913b383c62be0ee95b1db48"
-            ],
-            "markers": "python_version >= '3.7'",
-            "version": "==8.1.3"
-        },
-        "decorator": {
-            "hashes": [
-                "sha256:637996211036b6385ef91435e4fae22989472f9d571faba8927ba8253acbc330",
-                "sha256:b8c3f85900b9dc423225913c5aace94729fe1fa9763b38939a95226f02d37186"
-            ],
-            "markers": "python_version >= '3.5'",
-            "version": "==5.1.1"
-        },
-        "future": {
-            "hashes": [
-                "sha256:b1bead90b70cf6ec3f0710ae53a525360fa360d306a86583adc6bf83a4db537d"
-            ],
-            "markers": "python_version >= '2.6' and python_version not in '3.0, 3.1, 3.2, 3.3'",
-            "version": "==0.18.2"
-        },
-        "geocoder": {
-            "hashes": [
-                "sha256:a733e1dfbce3f4e1a526cac03aadcedb8ed1239cf55bd7f3a23c60075121a834",
-                "sha256:c9925374c961577d0aee403b09e6f8ea1971d913f011f00ca70c76beaf7a77e7"
-            ],
-            "index": "pypi",
-            "version": "==1.38.1"
-        },
->>>>>>> 42fcdc2f
         "idna": {
             "hashes": [
                 "sha256:814f528e8dead7d329833b91c5faa87d60bf71824cd12a7530b5526063d02cb4",
@@ -130,17 +92,6 @@
             "index": "pypi",
             "version": "==2.28.1"
         },
-<<<<<<< HEAD
-=======
-        "six": {
-            "hashes": [
-                "sha256:1e61c37477a1626458e36f7b1d82aa5c9b094fa4802892072e49de9c60c4c926",
-                "sha256:8abb2f1d86890a2dfb989f9a77cfcfd3e47c2a354b01111771326f8aa26e0254"
-            ],
-            "markers": "python_version >= '2.7' and python_version not in '3.0, 3.1, 3.2, 3.3'",
-            "version": "==1.16.0"
-        },
->>>>>>> 42fcdc2f
         "urllib3": {
             "hashes": [
                 "sha256:47cc05d99aaa09c9e72ed5809b60e7ba354e64b59c9c173ac3018642d8bb41fc",
@@ -195,11 +146,7 @@
                 "sha256:29e95c7f6778868dbd49170f98f8818f78f3dc5e0e37c0b1f474e3561b240836",
                 "sha256:c9227bfc2f01993c03f68db37d1d15c9690188323c067c641f1a35ca58185f99"
             ],
-<<<<<<< HEAD
-            "markers": "python_version >= '3.6'",
-=======
-            "markers": "python_full_version >= '3.6.0'",
->>>>>>> 42fcdc2f
+            "markers": "python_version >= '3.6'",
             "version": "==22.2.0"
         },
         "black": {
@@ -225,11 +172,7 @@
                 "sha256:35824b4c3a97115964b408844d64aa14db1cc518f6562e8d7261699d1350a9e3",
                 "sha256:4ad3232f5e926d6718ec31cfc1fcadfde020920e278684144551c91769c7bc18"
             ],
-<<<<<<< HEAD
-            "markers": "python_version >= '3.6'",
-=======
-            "index": "pypi",
->>>>>>> 42fcdc2f
+            "markers": "python_version >= '3.6'",
             "version": "==2022.12.7"
         },
         "charset-normalizer": {
@@ -245,14 +188,13 @@
                 "sha256:7682dc8afb30297001674575ea00d1814d808d6a36af415a82bd481d37ba7b8e",
                 "sha256:bb4d8133cb15a609f44e8213d9b391b0809795062913b383c62be0ee95b1db48"
             ],
-            "markers": "python_full_version >= '3.7.0'",
+            "markers": "python_version >= '3.7'",
             "version": "==8.1.3"
         },
         "dill": {
             "hashes": [
                 "sha256:a07ffd2351b8c678dfc4a856a3005f8067aea51d6ba6c700796a4d9e280f39f0",
                 "sha256:e5db55f3687856d8fbdab002ed78544e1c4559a130302693d839dfe8f93f2373"
-<<<<<<< HEAD
             ],
             "markers": "python_version < '3.11'",
             "version": "==0.3.6"
@@ -264,11 +206,6 @@
             ],
             "markers": "python_version < '3.11'",
             "version": "==1.1.0"
-=======
-            ],
-            "markers": "python_version >= '3.7'",
-            "version": "==0.3.6"
->>>>>>> 42fcdc2f
         },
         "idna": {
             "hashes": [
@@ -290,48 +227,57 @@
                 "sha256:6db30c5ded9815d813932c04c2f85a360bcdd35fed496f4d8f35495ef0a261b6",
                 "sha256:c033fd0edb91000a7f09527fe5c75321878f98322a77ddcc81adbd83724afb7b"
             ],
-<<<<<<< HEAD
-            "markers": "python_full_version >= '3.7.0'",
-=======
-            "markers": "python_version >= '3.7'",
->>>>>>> 42fcdc2f
+            "markers": "python_version >= '3.7'",
             "version": "==5.11.4"
         },
         "lazy-object-proxy": {
             "hashes": [
-                "sha256:0c1c7c0433154bb7c54185714c6929acc0ba04ee1b167314a779b9025517eada",
-                "sha256:14010b49a2f56ec4943b6cf925f597b534ee2fe1f0738c84b3bce0c1a11ff10d",
-                "sha256:4e2d9f764f1befd8bdc97673261b8bb888764dfdbd7a4d8f55e4fbcabb8c3fb7",
-                "sha256:4fd031589121ad46e293629b39604031d354043bb5cdf83da4e93c2d7f3389fe",
-                "sha256:5b51d6f3bfeb289dfd4e95de2ecd464cd51982fe6f00e2be1d0bf94864d58acd",
-                "sha256:6850e4aeca6d0df35bb06e05c8b934ff7c533734eb51d0ceb2d63696f1e6030c",
-                "sha256:6f593f26c470a379cf7f5bc6db6b5f1722353e7bf937b8d0d0b3fba911998858",
-                "sha256:71d9ae8a82203511a6f60ca5a1b9f8ad201cac0fc75038b2dc5fa519589c9288",
-                "sha256:7e1561626c49cb394268edd00501b289053a652ed762c58e1081224c8d881cec",
-                "sha256:8f6ce2118a90efa7f62dd38c7dbfffd42f468b180287b748626293bf12ed468f",
-                "sha256:ae032743794fba4d171b5b67310d69176287b5bf82a21f588282406a79498891",
-                "sha256:afcaa24e48bb23b3be31e329deb3f1858f1f1df86aea3d70cb5c8578bfe5261c",
-                "sha256:b70d6e7a332eb0217e7872a73926ad4fdc14f846e85ad6749ad111084e76df25",
-                "sha256:c219a00245af0f6fa4e95901ed28044544f50152840c5b6a3e7b2568db34d156",
-                "sha256:ce58b2b3734c73e68f0e30e4e725264d4d6be95818ec0a0be4bb6bf9a7e79aa8",
-                "sha256:d176f392dbbdaacccf15919c77f526edf11a34aece58b55ab58539807b85436f",
-                "sha256:e20bfa6db17a39c706d24f82df8352488d2943a3b7ce7d4c22579cb89ca8896e",
-                "sha256:eac3a9a5ef13b332c059772fd40b4b1c3d45a3a2b05e33a361dee48e54a4dad0",
-                "sha256:eb329f8d8145379bf5dbe722182410fe8863d186e51bf034d2075eb8d85ee25b"
-            ],
-<<<<<<< HEAD
-            "markers": "python_full_version >= '3.7.0'",
-=======
-            "markers": "python_version >= '3.7'",
->>>>>>> 42fcdc2f
-            "version": "==1.8.0"
+                "sha256:09763491ce220c0299688940f8dc2c5d05fd1f45af1e42e636b2e8b2303e4382",
+                "sha256:0a891e4e41b54fd5b8313b96399f8b0e173bbbfc03c7631f01efbe29bb0bcf82",
+                "sha256:189bbd5d41ae7a498397287c408617fe5c48633e7755287b21d741f7db2706a9",
+                "sha256:18b78ec83edbbeb69efdc0e9c1cb41a3b1b1ed11ddd8ded602464c3fc6020494",
+                "sha256:1aa3de4088c89a1b69f8ec0dcc169aa725b0ff017899ac568fe44ddc1396df46",
+                "sha256:212774e4dfa851e74d393a2370871e174d7ff0ebc980907723bb67d25c8a7c30",
+                "sha256:2d0daa332786cf3bb49e10dc6a17a52f6a8f9601b4cf5c295a4f85854d61de63",
+                "sha256:5f83ac4d83ef0ab017683d715ed356e30dd48a93746309c8f3517e1287523ef4",
+                "sha256:659fb5809fa4629b8a1ac5106f669cfc7bef26fbb389dda53b3e010d1ac4ebae",
+                "sha256:660c94ea760b3ce47d1855a30984c78327500493d396eac4dfd8bd82041b22be",
+                "sha256:66a3de4a3ec06cd8af3f61b8e1ec67614fbb7c995d02fa224813cb7afefee701",
+                "sha256:721532711daa7db0d8b779b0bb0318fa87af1c10d7fe5e52ef30f8eff254d0cd",
+                "sha256:7322c3d6f1766d4ef1e51a465f47955f1e8123caee67dd641e67d539a534d006",
+                "sha256:79a31b086e7e68b24b99b23d57723ef7e2c6d81ed21007b6281ebcd1688acb0a",
+                "sha256:81fc4d08b062b535d95c9ea70dbe8a335c45c04029878e62d744bdced5141586",
+                "sha256:8fa02eaab317b1e9e03f69aab1f91e120e7899b392c4fc19807a8278a07a97e8",
+                "sha256:9090d8e53235aa280fc9239a86ae3ea8ac58eff66a705fa6aa2ec4968b95c821",
+                "sha256:946d27deaff6cf8452ed0dba83ba38839a87f4f7a9732e8f9fd4107b21e6ff07",
+                "sha256:9990d8e71b9f6488e91ad25f322898c136b008d87bf852ff65391b004da5e17b",
+                "sha256:9cd077f3d04a58e83d04b20e334f678c2b0ff9879b9375ed107d5d07ff160171",
+                "sha256:9e7551208b2aded9c1447453ee366f1c4070602b3d932ace044715d89666899b",
+                "sha256:9f5fa4a61ce2438267163891961cfd5e32ec97a2c444e5b842d574251ade27d2",
+                "sha256:b40387277b0ed2d0602b8293b94d7257e17d1479e257b4de114ea11a8cb7f2d7",
+                "sha256:bfb38f9ffb53b942f2b5954e0f610f1e721ccebe9cce9025a38c8ccf4a5183a4",
+                "sha256:cbf9b082426036e19c6924a9ce90c740a9861e2bdc27a4834fd0a910742ac1e8",
+                "sha256:d9e25ef10a39e8afe59a5c348a4dbf29b4868ab76269f81ce1674494e2565a6e",
+                "sha256:db1c1722726f47e10e0b5fdbf15ac3b8adb58c091d12b3ab713965795036985f",
+                "sha256:e7c21c95cae3c05c14aafffe2865bbd5e377cfc1348c4f7751d9dc9a48ca4bda",
+                "sha256:e8c6cfb338b133fbdbc5cfaa10fe3c6aeea827db80c978dbd13bc9dd8526b7d4",
+                "sha256:ea806fd4c37bf7e7ad82537b0757999264d5f70c45468447bb2b91afdbe73a6e",
+                "sha256:edd20c5a55acb67c7ed471fa2b5fb66cb17f61430b7a6b9c3b4a1e40293b1671",
+                "sha256:f0117049dd1d5635bbff65444496c90e0baa48ea405125c088e93d9cf4525b11",
+                "sha256:f0705c376533ed2a9e5e97aacdbfe04cecd71e0aa84c7c0595d02ef93b6e4455",
+                "sha256:f12ad7126ae0c98d601a7ee504c1122bcef553d1d5e0c3bfa77b16b3968d2734",
+                "sha256:f2457189d8257dd41ae9b434ba33298aec198e30adf2dcdaaa3a28b9994f6adb",
+                "sha256:f699ac1c768270c9e384e4cbd268d6e67aebcfae6cd623b4d7c3bfde5a35db59"
+            ],
+            "markers": "python_version >= '3.7'",
+            "version": "==1.9.0"
         },
         "mccabe": {
             "hashes": [
                 "sha256:348e0240c33b60bbdf4e523192ef919f28cb2c3d7d5c7794f74009290f236325",
                 "sha256:6c2d30ab6be0e4a46919781807b4f0d834ebdd6c6e3dca0bda5a15f863427b6e"
             ],
-            "markers": "python_full_version >= '3.6.0'",
+            "markers": "python_version >= '3.6'",
             "version": "==0.7.0"
         },
         "mypy-extensions": {
@@ -346,11 +292,7 @@
                 "sha256:2198ec20bd4c017b8f9717e00f0c8714076fc2fd93816750ab48e2c41de2cfd3",
                 "sha256:957e2148ba0e1a3b282772e791ef1d8083648bc131c8ab0c1feba110ce1146c3"
             ],
-<<<<<<< HEAD
-            "markers": "python_full_version >= '3.7.0'",
-=======
-            "markers": "python_version >= '3.7'",
->>>>>>> 42fcdc2f
+            "markers": "python_version >= '3.7'",
             "version": "==22.0"
         },
         "pathspec": {
@@ -358,11 +300,7 @@
                 "sha256:3c95343af8b756205e2aba76e843ba9520a24dd84f68c22b9f93251507509dd6",
                 "sha256:56200de4077d9d0791465aa9095a01d421861e405b5096955051deefd697d6f6"
             ],
-<<<<<<< HEAD
-            "markers": "python_full_version >= '3.7.0'",
-=======
-            "markers": "python_version >= '3.7'",
->>>>>>> 42fcdc2f
+            "markers": "python_version >= '3.7'",
             "version": "==0.10.3"
         },
         "platformdirs": {
@@ -370,11 +308,7 @@
                 "sha256:83c8f6d04389165de7c9b6f0c682439697887bca0aa2f1c87ef1826be3584490",
                 "sha256:e1fea1fe471b9ff8332e229df3cb7de4f53eeea4998d3b6bfff542115e998bd2"
             ],
-<<<<<<< HEAD
-            "markers": "python_full_version >= '3.7.0'",
-=======
-            "markers": "python_version >= '3.7'",
->>>>>>> 42fcdc2f
+            "markers": "python_version >= '3.7'",
             "version": "==2.6.2"
         },
         "pluggy": {
@@ -382,7 +316,7 @@
                 "sha256:4224373bacce55f955a878bf9cfa763c1e360858e330072059e10bad68531159",
                 "sha256:74134bbf457f031a36d68416e1509f34bd5ccc019f0bcc952c7b909d06b37bd3"
             ],
-            "markers": "python_full_version >= '3.6.0'",
+            "markers": "python_version >= '3.6'",
             "version": "==1.0.0"
         },
         "pylint": {
@@ -391,11 +325,7 @@
                 "sha256:349c8cd36aede4d50a0754a8c0218b43323d13d5d88f4b2952ddfe3e169681eb"
             ],
             "index": "pypi",
-<<<<<<< HEAD
             "version": "==2.15.9"
-=======
-            "version": "==2.15.3"
->>>>>>> 42fcdc2f
         },
         "pytest": {
             "hashes": [
@@ -442,7 +372,7 @@
                 "sha256:1e61c37477a1626458e36f7b1d82aa5c9b094fa4802892072e49de9c60c4c926",
                 "sha256:8abb2f1d86890a2dfb989f9a77cfcfd3e47c2a354b01111771326f8aa26e0254"
             ],
-            "markers": "python_version >= '2.7' and python_version not in '3.0, 3.1, 3.2, 3.3'",
+            "markers": "python_version >= '2.7' and python_version not in '3.0, 3.1, 3.2'",
             "version": "==1.16.0"
         },
         "tomli": {
@@ -450,11 +380,7 @@
                 "sha256:939de3e7a6161af0c887ef91b7d41a53e7c5a1ca976325f429cb46ea9bc30ecc",
                 "sha256:de526c12914f0c550d15924c62d72abc48d6fe7364aa87328337a31007fe8a4f"
             ],
-<<<<<<< HEAD
             "markers": "python_version < '3.11'",
-=======
-            "markers": "python_full_version < '3.11.0a7'",
->>>>>>> 42fcdc2f
             "version": "==2.0.1"
         },
         "tomlkit": {
@@ -462,11 +388,7 @@
                 "sha256:07de26b0d8cfc18f871aec595fda24d95b08fef89d147caa861939f37230bf4b",
                 "sha256:71b952e5721688937fb02cf9d354dbcf0785066149d2855e44531ebdd2b65d73"
             ],
-<<<<<<< HEAD
-            "markers": "python_version >= '3.6'",
-=======
-            "markers": "python_full_version >= '3.6.0'",
->>>>>>> 42fcdc2f
+            "markers": "python_version >= '3.6'",
             "version": "==0.11.6"
         },
         "typing-extensions": {
