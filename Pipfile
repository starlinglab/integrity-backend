--- conflicted
+++ resolved
@@ -20,12 +20,7 @@
 geocoder = "~=1.38"
 # For date parsing and manipulation
 python-dateutil = "~=2.8"
-<<<<<<< HEAD
-# For EXIF parsing
-pillow = "~=8.0"
-=======
 pycryptodome = "~=3.14.1"
->>>>>>> 1d2ed6af
 
 [dev-packages]
 ### Development-only packages ###
