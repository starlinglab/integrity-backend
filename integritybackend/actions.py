--- conflicted
+++ resolved
@@ -441,55 +441,6 @@
         finally:
             self._purge_from_tmp(zip_dir, tmp_dir)
 
-<<<<<<< HEAD
-    def c2pa_starling_capture(self, asset_fullpath, jwt_payload, meta):
-        """Process asset with create action.
-        A new asset file is generated in the create-output folder with an original creation claim.
-
-        Args:
-            asset_fullpath: the local path to the asset file
-            jwt_payload: a JWT payload containing metadata
-            meta: dictionary with the 'meta' section of the incoming multipart request
-
-        Returns:
-            the local path to the asset file in the internal directory
-
-        Raises:
-            Exception if errors are encountered during processing
-        """
-        asset_helper = AssetHelper.from_jwt(jwt_payload)
-        # Create temporary files to work with.
-        tmp_asset_file = asset_helper.get_tmp_file_fullpath(".jpg")
-        tmp_claim_file = asset_helper.get_tmp_file_fullpath(".json")
-
-        # Inject create claim and read back from file.
-        claim = _claim.generate_create(jwt_payload, meta)
-        _c2patool.run_claim_inject(claim, asset_fullpath, tmp_asset_file)
-        _c2patool.run_claim_dump(tmp_asset_file, tmp_claim_file)
-
-        # Copy the C2PA-injected asset to both the internal and shared asset directories.
-        internal_asset_file = asset_helper.get_internal_file_fullpath(tmp_asset_file)
-        shutil.move(tmp_asset_file, internal_asset_file)
-        subfolders = [
-            jwt_payload.get("author", {}).get("name"),
-            datetime.datetime.now(timezone.utc).strftime("%Y-%m-%d"),
-        ]
-        shutil.copy2(
-            internal_asset_file, asset_helper.get_assets_create_output(subfolders)
-        )
-        _logger.info("New asset file added: %s", internal_asset_file)
-        internal_claim_file = asset_helper.get_internal_claim_fullpath(
-            internal_asset_file
-        )
-        shutil.move(tmp_claim_file, internal_claim_file)
-        _logger.info(
-            "New claim file added to the internal claims directory: %s",
-            internal_claim_file,
-        )
-        return internal_asset_file
-
-=======
->>>>>>> 2f60ed47
     def c2pa_proofmode(self, zip_path: str, org_config: dict, collection_id: str):
         """Process a proofmode zip that bundles multiple JPEG assets with metadata,
         and injects C2PA claims to outputted JPEG assets.
