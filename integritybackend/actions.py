from .asset_helper import AssetHelper
from .claim import Claim
from .c2patool import C2patool
from .file_util import FileUtil
from .filecoin import Filecoin
from .iscn import Iscn
from .log_helper import LogHelper
from .numbers import Numbers
from . import config, zip_util, crypto_util

from datetime import datetime, timezone
import json
import os
import shutil
import time
from zipfile import ZipFile
<<<<<<< HEAD
from typing import List, Tuple
=======
from typing import Tuple, Optional

import requests
>>>>>>> 0ae50460


_claim = Claim()
_c2patool = C2patool()
_filecoin = Filecoin()
_logger = LogHelper.getLogger()
_file_util = FileUtil()


# pylint: disable=logging-fstring-interpolation
class Actions:
    """Actions for processing assets.

    All actions operate on a ZIP file containing three files:

    1. sha256(asset).ext: the asset file with `ext` matching one of the collection's `asset_extensions`
    2. sha256(asset)-meta-content.json: the metadata associated with the asset file
    3. sha256(asset)-meta-recorder.json: the metadata associated with the recorder of the asset
    """

<<<<<<< HEAD
    def _verify_zip(self, zip_path: str, asset_exts: List[str]) -> Tuple[str, str]:
        """
        Verify the provided ZIP is in the expected preprocessor format.

        The content filename and content SHA-256 hash are returned for further usage.

=======
    def __init__(self) -> None:
        self.zip_dir = None
        self.tmp_dir = None

    @staticmethod
    def _verify_zip(zip_path: str, asset_exts: list[str]) -> Tuple[str, str]:
        """
        Verify the provided ZIP is in the expected preprocessor format.
        The content filename and content SHA-256 hash are returned for further usage.
>>>>>>> 0ae50460
        An Exception is raised with information if the ZIP is not valid.
        """

        # Verify ZIP name
        input_zip_sha = os.path.splitext(os.path.basename(zip_path))[0]
        if input_zip_sha != _file_util.digest_sha256(zip_path):
            raise Exception(f"SHA-256 of ZIP does not match file name: {zip_path}")

        # Verify ZIP contents are valid and expected
        zip_listing = zip_util.listing(zip_path)
        if len(zip_listing) != 3:
            # ZIP must contain three files: content, meta-content , meta-recorder
            raise Exception(
                f"ZIP at {zip_path} has more than three files: {zip_listing}"
            )
        content_filename = next((s for s in zip_listing if "-meta-" not in s), None)
        if content_filename is None:
            raise Exception(f"ZIP at {zip_path} has no content file: {zip_listing}")
        if "/" in content_filename:
            raise Exception(f"Content file is not at ZIP root: {content_filename}")
        if (
            "*" not in asset_exts
            and os.path.splitext(content_filename)[1][1:] not in asset_exts
        ):
            raise Exception(
                f"Content file in ZIP has wrong extension: {content_filename}"
            )
        content_sha_unverified = os.path.splitext(content_filename)[0]
        if f"{content_sha_unverified}-meta-content.json" not in zip_listing:
            raise Exception(
                f"ZIP at {zip_path} has no content metadata file: {zip_listing}"
            )
        if f"{content_sha_unverified}-meta-recorder.json" not in zip_listing:
            raise Exception(
                f"ZIP at {zip_path} has no recorder metadata file: {zip_listing}"
            )

        # Verify content SHA from name
        content_sha = zip_util.hash_file(zip_path, content_filename)
        if content_sha != content_sha_unverified:
            raise Exception(f"SHA-256 of content does not match file name: {zip_path}")

        _logger.info(f"Content verified for archival: {zip_path}")
        return content_filename, content_sha

<<<<<<< HEAD
    def archive(self, zip_path: str, org_config: dict, collection_id: str):
=======
    @staticmethod
    def _write_hash_list(
        path,
        input_zip_sha,
        content_sha,
        content_md5,
        content_cid,
        zip_sha,
        zip_md5,
        zip_cid,
        enc_zip_sha,
        enc_zip_md5,
        enc_zip_cid,
        source_id: Optional[str],
        reg_records: Optional[dict] = None,
    ):
        hash_list = {
            "inputBundle": {
                "sha256": input_zip_sha,
            },
            "content": {
                "sha256": content_sha,
                "md5": content_md5,
                "cid": content_cid,
            },
            "archive": {
                "sha256": zip_sha,
                "md5": zip_md5,
                "cid": zip_cid,
            },
            "archiveEncrypted": {
                "sha256": enc_zip_sha,
                "md5": enc_zip_md5,
                "cid": enc_zip_cid,
            },
            "registrationRecords": {},
        }
        for k, v in reg_records:
            if v is not None:
                hash_list["registrationRecords"][k] = v
        if source_id is not None:
            hash_list["sourceId"] = source_id

        with open(path, "w") as f:
            f.write(json.dumps(hash_list))
            f.write("\n")

    def archive(self, zip_path: str, org_id: str, collection_id: str):
>>>>>>> 0ae50460
        """Archive asset.

        Args:
            zip_path: path to asset zip (will be copied, not altered)
            org_id: ID for this organization
            collection_id: string with the unique collection identifier this
                asset is in

        Exceptions are not raised, only logged.
        """

<<<<<<< HEAD
            asset_helper = AssetHelper(org_id)

            collection = config.ORGANIZATION_CONFIG.get_collection(
                org_id, collection_id
            )
            action = config.ORGANIZATION_CONFIG.get_action(
                org_id, collection_id, action_name
            )
            action_params = action.get("params")
            if action_params["encryption"]["algo"] != "aes-256-cbc":
                raise Exception(
                    f"Encryption algo {action_params['encryption']['algo']} not implemented"
                )

            input_zip_sha = os.path.splitext(os.path.basename(zip_path))[0]

            content_filename, content_sha = self._verify_zip(
                zip_path, collection["asset_extensions"]
            )

            # Copy ZIP
            archive_dir = asset_helper.path_for_action(collection_id, action_name)
            tmp_zip = shutil.copy2(zip_path, archive_dir)

            # Extract content file
            tmp_dir = asset_helper.path_for_action_tmp(collection_id, action_name)
            zip_dir = os.path.join(tmp_dir, content_sha)
            extracted_content = os.path.join(zip_dir, content_filename)
            _file_util.create_dir(zip_dir)
            zip_util.extract_file(tmp_zip, content_filename, extracted_content)

            # Generate content hashes
            content_cid = _file_util.digest_cidv1(extracted_content)
            content_md5 = _file_util.digest_md5(extracted_content)

            # Extract metadata files
            meta_content_filename = f"{content_sha}-meta-content.json"
            extracted_meta_content = os.path.join(zip_dir, meta_content_filename)
            zip_util.extract_file(
                tmp_zip, meta_content_filename, extracted_meta_content
=======
        try:
            self._archive(zip_path, org_id, collection_id)
        finally:
            if self.zip_dir and self.tmp_dir:
                self._purge_from_tmp(self.zip_dir, self.tmp_dir)

    def _archive(self, zip_path: str, org_id: str, collection_id: str):
        action_name = "archive"

        asset_helper = AssetHelper(org_id)

        collection = config.ORGANIZATION_CONFIG.get_collection(org_id, collection_id)
        action = config.ORGANIZATION_CONFIG.get_action(
            org_id, collection_id, action_name
        )
        action_params = action.get("params")
        if action_params["encryption"]["algo"] != "aes-256-cbc":
            raise Exception(
                f"Encryption algo {action_params['encryption']['algo']} not implemented"
            )

        input_zip_sha = os.path.splitext(os.path.basename(zip_path))[0]

        content_filename, content_sha = self._verify_zip(
            zip_path, collection["asset_extensions"]
        )

        # Copy ZIP
        archive_dir = asset_helper.path_for_action(collection_id, action_name)
        tmp_zip = shutil.copy2(zip_path, archive_dir)

        tmp_dir = asset_helper.path_for_action_tmp(collection_id, action_name)
        zip_dir = os.path.join(tmp_dir, content_sha)
        self.tmp_dir = tmp_dir
        self.zip_dir = zip_dir

        # Extract content file
        extracted_content = os.path.join(zip_dir, content_filename)
        _file_util.create_dir(zip_dir)
        zip_util.extract_file(tmp_zip, content_filename, extracted_content)

        # Generate content hashes
        content_cid = _file_util.digest_cidv1(extracted_content)
        content_md5 = _file_util.digest_md5(extracted_content)

        # Extract metadata files
        meta_content_filename = f"{content_sha}-meta-content.json"
        extracted_meta_content = os.path.join(zip_dir, meta_content_filename)
        zip_util.extract_file(tmp_zip, meta_content_filename, extracted_meta_content)
        meta_recorder_filename = f"{content_sha}-meta-recorder.json"
        extracted_meta_recorder = os.path.join(zip_dir, meta_recorder_filename)
        zip_util.extract_file(tmp_zip, meta_recorder_filename, extracted_meta_recorder)

        # Sign with authsign
        if action_params["signers"]["authsign"]["active"]:
            authsign_server_url = action_params["signers"]["authsign"]["server_url"]
            authsign_auth_token = action_params["signers"]["authsign"]["auth_token"]
            _logger.info(f"Content signing by authsign server: {authsign_server_url}")

            def authsign(data, sha, name):
                path = self._authsign_data(
                    tmp_zip, data, sha, authsign_server_url, authsign_auth_token
                )
                if path is None:
                    _logger.error(f"{name} signage failed")
                else:
                    _logger.info(f"{name} signed by authsign server {path}")

            # Sign content hash, content metadata hash, etc
            authsign(extracted_content, content_sha, "content")
            authsign(
                extracted_meta_content,
                _file_util.digest_sha256(extracted_meta_content),
                "content metadata",
>>>>>>> 0ae50460
            )
            authsign(
                extracted_meta_recorder,
                _file_util.digest_sha256(extracted_meta_recorder),
                "recorder metadata",
            )
        else:
            _logger.info("Content signage with authsign skipped")

        # Register on OpenTimestamps and add that file to zip
        if action_params["registration_policies"]["opentimestamps"]["active"]:
            _logger.info(
                "Secure timestamping of content and metadata with OpenTimestamps"
            )

            def ots(data, name):
                path = self._opentimestamps_data(tmp_zip, data)
                if path is None:
                    _logger.error(f"{name} timestamp registration failed")
                else:
                    _logger.info(
                        f"{name} securely timestamped with OpenTimestamps: {path}"
                    )

            # Content timestamp registration, content metadata timestamp reg., etc.
            ots(extracted_content, "content")
            ots(extracted_meta_content, "content metadata")
            ots(extracted_meta_recorder, "recorder metadata")
        else:
            _logger.info("Timestamp registration with OpenTimestamps skipped")

        # Get archive ZIP hashes
        zip_sha = _file_util.digest_sha256(tmp_zip)
        zip_md5 = _file_util.digest_md5(tmp_zip)
        zip_cid = _file_util.digest_cidv1(tmp_zip)

        # Rename archive zip to SHA-256 of itself
        archive_zip = os.path.join(archive_dir, zip_sha + ".zip")
        os.rename(tmp_zip, archive_zip)
        _logger.info(f"Archive zip generated: {archive_zip}")

        # Encrypt archive ZIP
        aes_key = crypto_util.get_key(action_params["encryption"]["key"])
        tmp_encrypted_zip = os.path.join(archive_dir, zip_sha + ".encrypted")
        _file_util.encrypt(aes_key, archive_zip, tmp_encrypted_zip)

        # Get encrypted ZIP hashes
        enc_zip_sha = _file_util.digest_sha256(tmp_encrypted_zip)
        enc_zip_md5 = _file_util.digest_md5(tmp_encrypted_zip)
        enc_zip_cid = _file_util.digest_cidv1(tmp_encrypted_zip)

        # Rename encrypted ZIP to SHA-256 of itself
        encrypted_zip = os.path.join(archive_dir, enc_zip_sha + ".encrypted")
        os.rename(tmp_encrypted_zip, encrypted_zip)
        _logger.info(f"Encrypted zip generated: {encrypted_zip}")

        with open(extracted_meta_content) as meta_content_f:
            meta_content = json.load(meta_content_f)["contentMetadata"]

        # Register encrypted ZIP on ISCN
        iscn_receipt = None
        if action_params["registration_policies"]["iscn"]["active"]:
            try:
                iscn_receipt = Iscn.register_archive(
                    enc_zip_sha,
                    enc_zip_md5,
                    enc_zip_cid,
                    content_sha,
                    content_md5,
                    content_cid,
                    zip_sha,
                    zip_md5,
                    zip_cid,
                    meta_content["name"],
                    meta_content["description"],
                    meta_content["author"],
                    [org_id, collection_id],
                    meta_content["dateCreated"],
                    json.dumps((meta_content["extras"]), separators=(",", ":")),
                )
            except requests.exceptions.RequestException as e:
                _logger.error(f"Content registration on ISCN failed: {e}")
            else:
                if iscn_receipt is not None:
                    _logger.info(f"Content registered on ISCN: {iscn_receipt}")
                else:
                    _logger.error("Content registration on ISCN failed")
        else:
            _logger.info("Content registration on ISCN skipped")

        # Register encrypted ZIP on Numbers Protocol
        numbers_receipt = None
        if action_params["registration_policies"]["numbersprotocol"]["active"]:
            try:
                numbers_receipt = Numbers.register_archive(
                    meta_content["name"],
                    meta_content["description"],
                    enc_zip_cid,
                    enc_zip_sha,
                    "application/octet-stream",
                    meta_content["dateCreated"],
                    action_params["registration_policies"]["numbersprotocol"][
                        "custody_token_contract_address"
                    ],
                    meta_content["author"],
                    org_id,
                    collection_id,
                    meta_content["extras"],
                    enc_zip_sha,
                    enc_zip_md5,
                    enc_zip_cid,
                    content_sha,
                    content_md5,
                    content_cid,
                    zip_sha,
                    zip_md5,
                    zip_cid,
                )
            except requests.exceptions.RequestException as e:
                _logger.error(f"Content registration on Numbers Protocol failed: {e}")
            else:
                if numbers_receipt is not None:
                    _logger.info(
                        f"Content registered on Numbers Protocol: {numbers_receipt}"
                    )
                else:
                    _logger.error("Content registration on Numbers Protocol failed")
        else:
            _logger.info("Content registration on Numbers Protocol skipped")

        # Generate file that contains all the hashes
        action_output_dir = asset_helper.path_for_action_output(
            collection_id, action_name
        )
        hash_list_path = os.path.join(action_output_dir, f"{input_zip_sha}.json")
        self._write_hash_list(
            hash_list_path,
            input_zip_sha,
            content_sha,
            content_md5,
            content_cid,
            zip_sha,
            zip_md5,
            zip_cid,
            enc_zip_sha,
            enc_zip_md5,
            enc_zip_cid,
            # "sourceId" is a reference field to the original content
            # Filename, item number/timestamp, public key, whatever works
            # https://github.com/starlinglab/integrity-backend/issues/116
            meta_content.get("sourceId"),
            {"iscn": iscn_receipt, "numbersProtocol": numbers_receipt},
        )

    def c2pa_proofmode(self, zip_path: str, org_config: dict, collection_id: str):
        """Process a proofmode zip that bundles multiple JPEG assets with metadata,
        and injects C2PA claims to outputted JPEG assets.

        Args:
            zip_path: path to asset zip (will be copied, not altered)
            org_config: configuration dictionary for this organization
            collection_id: string with the unique collection identifier this
                asset is in

        Raises:
            Exception if errors are encountered during processing
        """
        try:
            # TODO: change function to take just org_id as param
            action_name = "c2pa-proofmode"
            org_id = org_config["id"]
            asset_helper = AssetHelper(org_id)

            action = config.ORGANIZATION_CONFIG.get_action(
                org_id, collection_id, action_name
            )
            action_params = action.get("params")

            # Get paths
            action_dir = asset_helper.path_for_action(collection_id, action_name)
            action_output_dir = asset_helper.path_for_action_output(
                collection_id, action_name
            )
            action_tmp_dir = asset_helper.path_for_action_tmp(
                collection_id, action_name
            )

            # Verify and copy zip
            input_zip_sha = os.path.splitext(os.path.basename(zip_path))[0]
            if input_zip_sha != _file_util.digest_sha256(zip_path):
                raise Exception(f"SHA-256 of ZIP does not match file name: {zip_path}")
            tmp_zip = shutil.copy2(zip_path, action_tmp_dir)
            bundle_name = f"{input_zip_sha}-images"

            # Define paths for images extracted from proofmode zip
            tmp_img_dir = os.path.join(action_tmp_dir, bundle_name)
            action_img_dir = os.path.join(action_dir, bundle_name)

            meta_content = None
            photographer_id = None
            with ZipFile(tmp_zip) as zipf:
                meta_content_path = next(
                    (s for s in zipf.namelist() if s.endswith("-meta-content.json")),
                    None,
                )
                if meta_content_path is None:
                    raise Exception(f"ZIP at {zip_path} has no content metadata file")
                with zipf.open(meta_content_path) as meta_content_f:
                    meta_content = json.load(meta_content_f)["contentMetadata"]
                    source_name = meta_content.get("author", {}).get("name")
                    if source_name is None:
                        photographer_id = "default"
                    else:
                        photographer_id = asset_helper.filename_safe(source_name)

                # Open content ZIP and extract all JPEGs
                content_zip = next(
                    (s for s in zipf.namelist() if s.endswith(".zip")), None
                )
                if content_zip is None:
                    raise Exception(f"ZIP at {zip_path} has no content file")
                _file_util.create_dir(tmp_img_dir)
                with ZipFile(zipf.open(content_zip)) as content_zip_f:
                    for file_path in content_zip_f.namelist():
                        if os.path.splitext(file_path)[1].lower() in [".jpg", ".jpeg"]:
                            content_zip_f.extract(file_path, tmp_img_dir)

            # Get list of JPEGs
            image_filenames = []
            for filename in os.listdir(tmp_img_dir):
                if filename.lower().endswith(".jpg") or filename.lower().endswith(
                    ".jpeg"
                ):
                    image_filenames.append(filename)

            # C2PA-inject all JPEGs
            for filename in image_filenames:
                claim = _claim.generate_c2pa_proofmode(meta_content, filename)
                path = os.path.join(tmp_img_dir, filename)
                _c2patool.run_claim_inject(
                    claim,
                    path,
                    path,
                    action_params["c2pa_cert"],
                    action_params["c2pa_key"],
                    action_params["c2pa_algo"],
                )

            # Process C2PA-injected JPEGs
            for filename in image_filenames:
                # Rename each image file to .jpg
                path = os.path.join(tmp_img_dir, filename)
                image_path = FileUtil.change_filename_extension(path, ".jpg")
                os.rename(path, image_path)

                # Read claims (requires .jpg extension as input)
                claim_path = FileUtil.change_filename_extension(image_path, ".json")
                _c2patool.run_claim_dump(image_path, claim_path)

            # Copy all C2PA-injected JPEGs to action_dir
            shutil.copytree(tmp_img_dir, action_img_dir, dirs_exist_ok=True)

            # Atomically move all C2PA-injected JPEGs to output folder under photographer ID and date
            shared_dir = os.path.join(
                action_output_dir,
                photographer_id,
                datetime.now(timezone.utc).strftime("%Y-%m-%d"),
                bundle_name,
            )
            if os.path.exists(shared_dir):
                shared_dir = f"{shared_dir}-{int(time.time())}"
            os.renames(tmp_img_dir, shared_dir)
        except Exception as e:
            _logger.error(
                f"{action_name} failed during processing of input file: {zip_path}"
            )
            _logger.error(str(e))
        finally:
            self._purge_from_tmp(tmp_img_dir, action_tmp_dir)
            self._purge_from_tmp(tmp_zip, action_tmp_dir)

    def copy_proofmode(self, zip_path: str, org_config: dict, collection_id: str):
        """Process a proofmode zip that bundles multiple assets with metadata,
        and extracts them to the output folder.

        Args:
            zip_path: path to asset zip (will be copied, not altered)
            org_config: configuration dictionary for this organization
            collection_id: string with the unique collection identifier this
                asset is in

        Raises:
            Exception if errors are encountered during processing
        """
        try:
            # TODO: change function to take just org_id as param
            action_name = "copy-proofmode"
            org_id = org_config["id"]
            asset_helper = AssetHelper(org_id)

            # Get paths
            action_dir = asset_helper.path_for_action(collection_id, action_name)
            action_output_dir = asset_helper.path_for_action_output(
                collection_id, action_name
            )
            action_tmp_dir = asset_helper.path_for_action_tmp(
                collection_id, action_name
            )

            # Verify and copy zip
            input_zip_sha = os.path.splitext(os.path.basename(zip_path))[0]
            if input_zip_sha != _file_util.digest_sha256(zip_path):
                raise Exception(f"SHA-256 of ZIP does not match file name: {zip_path}")
            tmp_zip = shutil.copy2(zip_path, action_tmp_dir)
            bundle_name = f"{input_zip_sha}-images"

            # Define paths for files extracted from proofmode zip
            tmp_img_dir = os.path.join(action_tmp_dir, bundle_name)
            # TODO rename variables, these are not images
            action_img_dir = os.path.join(action_dir, bundle_name)

            meta_content = None
            photographer_id = None
            with ZipFile(tmp_zip) as zipf:
                meta_content_path = next(
                    (s for s in zipf.namelist() if s.endswith("-meta-content.json")),
                    None,
                )
                if meta_content_path is None:
                    raise Exception(f"ZIP at {zip_path} has no content metadata file")
                with zipf.open(meta_content_path) as meta_content_f:
                    meta_content = json.load(meta_content_f)["contentMetadata"]
                    source_name = meta_content.get("author", {}).get("name")
                    if source_name is None:
                        photographer_id = "default"
                    else:
                        photographer_id = asset_helper.filename_safe(source_name)

                # Open content ZIP and extract all files
                content_zip = next(
                    (s for s in zipf.namelist() if s.endswith(".zip")), None
                )
                if content_zip is None:
                    raise Exception(f"ZIP at {zip_path} has no content file")
                _file_util.create_dir(tmp_img_dir)
                with ZipFile(zipf.open(content_zip)) as content_zip_f:
                    for file_path in content_zip_f.namelist():
                        content_zip_f.extract(file_path, tmp_img_dir)

            # Copy all files to action_dir
            shutil.copytree(tmp_img_dir, action_img_dir, dirs_exist_ok=True)

            # Atomically move all files to output folder under photographer ID and date
            shared_dir = os.path.join(
                action_output_dir,
                photographer_id,
                datetime.now(timezone.utc).strftime("%Y-%m-%d"),
                bundle_name,
            )
            if os.path.exists(shared_dir):
                shared_dir = f"{shared_dir}-{int(time.time())}"
            os.renames(tmp_img_dir, shared_dir)
        except Exception as e:
            _logger.error(
                f"{action_name} failed during processing of input file: {zip_path}"
            )
            _logger.error(str(e))
        finally:
            self._purge_from_tmp(tmp_img_dir, action_tmp_dir)
            self._purge_from_tmp(tmp_zip, action_tmp_dir)

    def c2pa_starling_capture(
        self, zip_path: str, org_config: dict, collection_id: str
    ):
        """
        Inject a JPEG from Starling Capture with C2PA information.

        A new asset file is generated in the create-output folder with an original creation claim.

        Args:
            zip_path: path to asset zip (will be copied, not altered)
            org_config: configuration dictionary for this organization
            collection_id: string with the unique collection identifier this asset is in

        Returns:
            the local path to the asset file in the internal directory

        Raises:
            Exception if errors are encountered during processing
        """

        # Setup context

        action_name = "c2pa-starling-capture"
        org_id = org_config["id"]

        asset_helper = AssetHelper(org_id)

        collection = config.ORGANIZATION_CONFIG.get_collection(org_id, collection_id)
        action = config.ORGANIZATION_CONFIG.get_action(
            org_id, collection_id, action_name
        )
        action_params = action.get("params")

        content_filename, content_sha = self._verify_zip(
            zip_path, collection["asset_extensions"]
        )

        # Extract content file
        tmp_dir = asset_helper.path_for_action_tmp(collection_id, action_name)
        zip_dir = os.path.join(tmp_dir, content_sha)
        extracted_content = os.path.join(zip_dir, content_filename)
        _file_util.create_dir(zip_dir)
        zip_util.extract_file(zip_path, content_filename, extracted_content)

        # Load meta content
        meta_content_filename = f"{content_sha}-meta-content.json"
        meta_content = zip_util.json_load(zip_path, meta_content_filename)

        # Create temporary files to work with.
        tmp_asset_file = asset_helper.get_tmp_file_fullpath(".jpg")
        tmp_claim_file = asset_helper.get_tmp_file_fullpath(".json")

        # Inject create claim and read back from file.
        claim = _claim.generate_c2pa_starling_capture(meta_content["contentMetadata"])
        shutil.copy2(extracted_content, tmp_asset_file)
        _c2patool.run_claim_inject(
            claim,
            tmp_asset_file,
            tmp_asset_file,
            action_params["c2pa_cert"],
            action_params["c2pa_key"],
            action_params["c2pa_algo"],
        )
        _c2patool.run_claim_dump(tmp_asset_file, tmp_claim_file)

        # Copy the C2PA-injected asset to both the internal and shared asset directories.
        asset_file_hash = _file_util.digest_sha256(tmp_asset_file)
        internal_asset_file = os.path.join(
            asset_helper.path_for_action(collection_id, action_name),
            "assets",
            asset_file_hash + ".jpg",
        )
        shutil.move(tmp_asset_file, internal_asset_file)
        shutil.copy2(
            internal_asset_file,
            os.path.join(
                asset_helper.path_for_action_output(collection_id, action_name),
                meta_content["author"].get("name", "unknown"),
                datetime.datetime.now(timezone.utc).strftime("%Y-%m-%d"),
            ),
        )
        # Keep manifest in internal dir but not in shared dir
        _logger.info("New asset file added: %s", internal_asset_file)
        internal_claim_file = os.path.join(
            asset_helper.path_for_action(collection_id, action_name),
            "claims",
            asset_file_hash + ".json",
        )
        shutil.move(tmp_claim_file, internal_claim_file)
        _logger.info(
            "New claim file added to the internal claims directory: %s",
            internal_claim_file,
        )
        return internal_asset_file

    def _authsign_data(
        self, proof_zip_path, extracted_content_path, data_hash, server_url, auth_token
    ):
        proof_file_path = f"{extracted_content_path}.authsign"
        try:
            _file_util.authsign_sign(data_hash, server_url, auth_token, proof_file_path)
            zip_util.append(
                proof_zip_path,
                proof_file_path,
                "proofs/" + os.path.basename(proof_file_path),
            )
        except Exception as e:
            _logger.error(str(e))
        return proof_file_path

    def _opentimestamps_data(self, proof_zip_path, extracted_content_path):
        proof_file_path = f"{extracted_content_path}.ots"
        try:
            _file_util.register_timestamp(extracted_content_path, proof_file_path)
            zip_util.append(
                proof_zip_path,
                proof_file_path,
                "proofs/" + os.path.basename(proof_file_path),
            )
        except Exception as e:
            _logger.error(str(e))
        return proof_file_path

    def _purge_from_tmp(self, purge_target, tmp_root):
        purge_target = purge_target.strip()
        if purge_target and purge_target != "/" and purge_target.startswith(tmp_root):
            # Clean up temporary files
            if os.path.isfile(purge_target):
                os.remove(purge_target)
                _logger.info(f"Purged temporary file at: {purge_target}")
            elif os.path.isdir(purge_target):
                shutil.rmtree(purge_target)
                _logger.info(f"Purged temporary directory at: {purge_target}")<|MERGE_RESOLUTION|>--- conflicted
+++ resolved
@@ -14,13 +14,9 @@
 import shutil
 import time
 from zipfile import ZipFile
-<<<<<<< HEAD
-from typing import List, Tuple
-=======
 from typing import Tuple, Optional
 
 import requests
->>>>>>> 0ae50460
 
 
 _claim = Claim()
@@ -41,14 +37,6 @@
     3. sha256(asset)-meta-recorder.json: the metadata associated with the recorder of the asset
     """
 
-<<<<<<< HEAD
-    def _verify_zip(self, zip_path: str, asset_exts: List[str]) -> Tuple[str, str]:
-        """
-        Verify the provided ZIP is in the expected preprocessor format.
-
-        The content filename and content SHA-256 hash are returned for further usage.
-
-=======
     def __init__(self) -> None:
         self.zip_dir = None
         self.tmp_dir = None
@@ -58,7 +46,6 @@
         """
         Verify the provided ZIP is in the expected preprocessor format.
         The content filename and content SHA-256 hash are returned for further usage.
->>>>>>> 0ae50460
         An Exception is raised with information if the ZIP is not valid.
         """
 
@@ -104,9 +91,6 @@
         _logger.info(f"Content verified for archival: {zip_path}")
         return content_filename, content_sha
 
-<<<<<<< HEAD
-    def archive(self, zip_path: str, org_config: dict, collection_id: str):
-=======
     @staticmethod
     def _write_hash_list(
         path,
@@ -155,7 +139,6 @@
             f.write("\n")
 
     def archive(self, zip_path: str, org_id: str, collection_id: str):
->>>>>>> 0ae50460
         """Archive asset.
 
         Args:
@@ -167,48 +150,6 @@
         Exceptions are not raised, only logged.
         """
 
-<<<<<<< HEAD
-            asset_helper = AssetHelper(org_id)
-
-            collection = config.ORGANIZATION_CONFIG.get_collection(
-                org_id, collection_id
-            )
-            action = config.ORGANIZATION_CONFIG.get_action(
-                org_id, collection_id, action_name
-            )
-            action_params = action.get("params")
-            if action_params["encryption"]["algo"] != "aes-256-cbc":
-                raise Exception(
-                    f"Encryption algo {action_params['encryption']['algo']} not implemented"
-                )
-
-            input_zip_sha = os.path.splitext(os.path.basename(zip_path))[0]
-
-            content_filename, content_sha = self._verify_zip(
-                zip_path, collection["asset_extensions"]
-            )
-
-            # Copy ZIP
-            archive_dir = asset_helper.path_for_action(collection_id, action_name)
-            tmp_zip = shutil.copy2(zip_path, archive_dir)
-
-            # Extract content file
-            tmp_dir = asset_helper.path_for_action_tmp(collection_id, action_name)
-            zip_dir = os.path.join(tmp_dir, content_sha)
-            extracted_content = os.path.join(zip_dir, content_filename)
-            _file_util.create_dir(zip_dir)
-            zip_util.extract_file(tmp_zip, content_filename, extracted_content)
-
-            # Generate content hashes
-            content_cid = _file_util.digest_cidv1(extracted_content)
-            content_md5 = _file_util.digest_md5(extracted_content)
-
-            # Extract metadata files
-            meta_content_filename = f"{content_sha}-meta-content.json"
-            extracted_meta_content = os.path.join(zip_dir, meta_content_filename)
-            zip_util.extract_file(
-                tmp_zip, meta_content_filename, extracted_meta_content
-=======
         try:
             self._archive(zip_path, org_id, collection_id)
         finally:
@@ -283,7 +224,6 @@
                 extracted_meta_content,
                 _file_util.digest_sha256(extracted_meta_content),
                 "content metadata",
->>>>>>> 0ae50460
             )
             authsign(
                 extracted_meta_recorder,
