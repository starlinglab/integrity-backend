from .asset_helper import AssetHelper
from .claim import Claim
from .claim_tool import ClaimTool
from .file_util import FileUtil
from .filecoin import Filecoin
from .iscn import Iscn
from .log_helper import LogHelper
from .numbers import Numbers
from . import config, zip_util, crypto_util, signature

from datetime import datetime, timezone
import json
import os
import shutil
import time
from zipfile import ZipFile


_claim = Claim()
_claim_tool = ClaimTool()
_filecoin = Filecoin()
_logger = LogHelper.getLogger()
_file_util = FileUtil()


class Actions:
    """Actions for processing assets.

    All actions operate on a ZIP file containing three files:

    1. sha256(asset).ext: the asset file with `ext` matching one of the collection's `asset_extensions`
    2. sha256(asset)-meta-content.json: the metadata associated with the asset file
    3. sha256(asset)-meta-recorder.json: the metadata associated with the recorder of the asset
    """

    def archive(self, zip_path: str, org_config: dict, collection_id: str):
        """Archive asset.

        Args:
            zip_path: path to asset zip (will be copied, not altered)
            org_config: configuration dictionary for this organization
            collection_id: string with the unique collection identifier this
                asset is in

        Raises:
            Exception if errors are encountered during processing
        """
        try:
            # TODO: change function to take just org_id as param
            action_name = "archive"
            org_id = org_config["id"]

            asset_helper = AssetHelper(org_id)
            _file_util = FileUtil()

<<<<<<< HEAD
        collection = config.ORGANIZATION_CONFIG.get_collection(org_id, collection_id)
        action = config.ORGANIZATION_CONFIG.get_action(org_id, collection_id, "archive")
        action_params = action.get("params")
        if action_params["encryption"]["algo"] != "aes-256-cbc":
            raise Exception(
                f"Encryption algo {action_params['encryption']['algo']} not implemented"
            )

        # Verify ZIP name
        input_zip_sha = os.path.splitext(os.path.basename(zip_path))[0]
        if input_zip_sha != file_util.digest_sha256(zip_path):
            raise Exception(f"SHA-256 of ZIP does not match file name: {zip_path}")
=======
            collection = config.ORGANIZATION_CONFIG.get_collection(
                org_id, collection_id
            )
            action = config.ORGANIZATION_CONFIG.get_action(
                org_id, collection_id, action_name
            )
            action_params = action.get("params")
            if action_params["encryption"]["algo"] != "aes-256-cbc":
                raise Exception(
                    f"Encryption algo {action_params['encryption']['algo']} not implemented"
                )
>>>>>>> d29440ee

            # Verify ZIP name
            input_zip_sha = os.path.splitext(os.path.basename(zip_path))[0]
            if input_zip_sha != _file_util.digest_sha256(zip_path):
                raise Exception(f"SHA-256 of ZIP does not match file name: {zip_path}")

            # Copy ZIP
            archive_dir = asset_helper.path_for_action(collection_id, action_name)
            tmp_zip = shutil.copy2(zip_path, archive_dir)

            # Verify ZIP contents are valid and expected
            zip_listing = zip_util.listing(tmp_zip)
            if len(zip_listing) != 3:
                # ZIP must contain three files: content, meta-content , meta-recorder
                raise Exception(
                    f"ZIP at {zip_path} has more than three files: {zip_listing}"
                )
            content_filename = next((s for s in zip_listing if "-meta-" not in s), None)
            if content_filename is None:
                raise Exception(f"ZIP at {zip_path} has no content file: {zip_listing}")
            if "/" in content_filename:
                raise Exception(f"Content file is not at ZIP root: {content_filename}")
            if (
                "*" not in collection["asset_extensions"]
                and os.path.splitext(content_filename)[1][1:]
                not in collection["asset_extensions"]
            ):
                raise Exception(
                    f"Content file in ZIP has wrong extension: {content_filename}"
                )
            content_sha_unverified = os.path.splitext(content_filename)[0]
            if f"{content_sha_unverified}-meta-content.json" not in zip_listing:
                raise Exception(
                    f"ZIP at {zip_path} has no content metadata file: {zip_listing}"
                )
            if f"{content_sha_unverified}-meta-recorder.json" not in zip_listing:
                raise Exception(
                    f"ZIP at {zip_path} has no recorder metadata file: {zip_listing}"
                )

            # Extract content file
            tmp_dir = asset_helper.path_for_action_tmp(collection_id, action_name)
            zip_dir = os.path.join(tmp_dir, content_sha_unverified)
            extracted_content = os.path.join(zip_dir, content_filename)
            _file_util.create_dir(zip_dir)
            zip_util.extract_file(tmp_zip, content_filename, extracted_content)

            # Generate content hashes and verify
            content_sha = _file_util.digest_sha256(extracted_content)
            if content_sha != content_sha_unverified:
                raise Exception(
                    f"SHA-256 of content does not match file name: {zip_path}"
                )
            content_cid = _file_util.digest_cidv1(extracted_content)
            content_md5 = _file_util.digest_md5(extracted_content)
            _logger.info(f"Content verified for archival: {zip_path}")

            # Extract metadata files
            meta_content_filename = f"{content_sha}-meta-content.json"
            extracted_meta_content = os.path.join(zip_dir, meta_content_filename)
            zip_util.extract_file(
                tmp_zip, meta_content_filename, extracted_meta_content
            )
            meta_recorder_filename = f"{content_sha}-meta-recorder.json"
            extracted_meta_recorder = os.path.join(zip_dir, meta_recorder_filename)
            zip_util.extract_file(
                tmp_zip, meta_recorder_filename, extracted_meta_recorder
            )
<<<<<<< HEAD
        content_sha_unverified = os.path.splitext(content_filename)[0]
        if f"{content_sha_unverified}-meta-content.json" not in zip_listing:
            raise Exception(
                f"ZIP at {zip_path} has no content metadata file: {zip_listing}"
            )
        if f"{content_sha_unverified}-meta-recorder.json" not in zip_listing:
            raise Exception(
                f"ZIP at {zip_path} has no recorder metadata file: {zip_listing}"
            )

        # Extract content file
        tmp_dir = asset_helper.get_tmp_action_dir(collection_id, "archive")
        zip_dir = os.path.join(tmp_dir, content_sha_unverified)
        extracted_content = os.path.join(zip_dir, content_filename)
        file_util.create_dir(zip_dir)
        zip_util.extract_file(tmp_zip, content_filename, extracted_content)

        # Generate content hashes and verify
        content_sha = file_util.digest_sha256(extracted_content)
        if content_sha != content_sha_unverified:
            raise Exception(f"SHA-256 of content does not match file name: {zip_path}")
        content_cid = file_util.digest_cidv1(extracted_content)
        content_md5 = file_util.digest_md5(extracted_content)
        _logger.info("Content verified for archival: {zip_path}")

        # Register on OpenTimestamp and add that file to zip
        if action_params["registration_policies"]["opentimestamps"]["active"]:
            content_ots = extracted_content + ".ots"
            file_util.register_timestamp(extracted_content, content_ots)
            zip_util.append(
                tmp_zip,
                content_ots,
                "proofs/" + os.path.basename(content_ots),
            )
            _logger.info(f"Content registered on opentimestamps: {content_ots}")
        else:
            _logger.info(f"Content registration on opentimestamps skipped")

        # Get archive ZIP hashes
        zip_sha = file_util.digest_sha256(tmp_zip)
        zip_md5 = file_util.digest_md5(tmp_zip)
        zip_cid = file_util.digest_cidv1(tmp_zip)

        # Rename archive zip to SHA-256 of itself
        archive_zip = os.path.join(archive_dir, zip_sha + ".zip")
        os.rename(tmp_zip, archive_zip)
        _logger.info(f"Archive zip generated: {archive_zip}")

        # Encrypt archive ZIP
        aes_key = crypto_util.get_key(action_params["encryption"]["key"])
        tmp_encrypted_zip = os.path.join(archive_dir, zip_sha + ".encrypted")
        file_util.encrypt(aes_key, archive_zip, tmp_encrypted_zip)

        # Get encrypted ZIP hashes
        enc_zip_sha = file_util.digest_sha256(tmp_encrypted_zip)
        enc_zip_md5 = file_util.digest_md5(tmp_encrypted_zip)
        enc_zip_cid = file_util.digest_cidv1(tmp_encrypted_zip)

        # Rename encrypted ZIP to SHA-256 of itself
        encrypted_zip = os.path.join(archive_dir, enc_zip_sha + ".encrypted")
        os.rename(tmp_encrypted_zip, encrypted_zip)
        _logger.info(f"Encrypted zip generated: {encrypted_zip}")

        # TODO: Register encrypted ZIP on Numbers Protocol
        # TODO: Register encrypted ZIP on ISCN
        # Iscn.register_archive(path)

    def create(self, asset_fullpath, jwt_payload, data):
=======

            # Sign with authsign
            if action_params["signers"]["authsign"]["active"]:
                authsign_server_url = action_params["signers"]["authsign"]["server_url"]
                authsign_auth_token = action_params["signers"]["authsign"]["auth_token"]
                _logger.info(
                    f"Content signing by authsign server: {authsign_server_url}"
                )

                # Sign content hash
                content_authsign_path = self._authsign_data(
                    tmp_zip,
                    extracted_content,
                    content_sha,
                    authsign_server_url,
                    authsign_auth_token,
                )
                _logger.info(
                    f"Content signed by authsign server: {content_authsign_path}"
                )

                # Sign content metadata hash
                meta_content_sha = _file_util.digest_sha256(extracted_meta_content)
                meta_content_authsign_path = self._authsign_data(
                    tmp_zip,
                    extracted_meta_content,
                    meta_content_sha,
                    authsign_server_url,
                    authsign_auth_token,
                )
                if meta_content_authsign_path != None:
                    _logger.info(
                        f"Metadata of content signed by authsign server: {meta_content_authsign_path}"
                    )
                else:
                    _logger.info(f"Metadata of content signage failed")

                # Sign recorder metadata hash
                meta_recorder_sha = _file_util.digest_sha256(extracted_meta_recorder)
                meta_recorder_authsign_path = self._authsign_data(
                    tmp_zip,
                    extracted_meta_recorder,
                    meta_recorder_sha,
                    authsign_server_url,
                    authsign_auth_token,
                )
                if meta_recorder_authsign_path != None:
                    _logger.info(
                        f"Metadata of recorder signed by authsign server: {meta_recorder_authsign_path}"
                    )
                else:
                    _logger.info(f"Metadata of recorder signage failed")
            else:
                _logger.info(f"Content signage with authsign skipped")

            # Register on OpenTimestamp and add that file to zip
            if action_params["registration_policies"]["opentimestamps"]["active"]:
                content_ots_path = f"{extracted_content}.ots"
                _file_util.register_timestamp(extracted_content, content_ots_path)
                zip_util.append(
                    tmp_zip,
                    content_ots_path,
                    "proofs/" + os.path.basename(content_ots_path),
                )
                _logger.info(
                    f"Content registered on opentimestamps: {content_ots_path}"
                )
            else:
                _logger.info(f"Content registration on opentimestamps skipped")

            # Get archive ZIP hashes
            zip_sha = _file_util.digest_sha256(tmp_zip)
            zip_md5 = _file_util.digest_md5(tmp_zip)
            zip_cid = _file_util.digest_cidv1(tmp_zip)

            # Rename archive zip to SHA-256 of itself
            archive_zip = os.path.join(archive_dir, zip_sha + ".zip")
            os.rename(tmp_zip, archive_zip)
            _logger.info(f"Archive zip generated: {archive_zip}")

            # Encrypt archive ZIP
            aes_key = crypto_util.get_key(action_params["encryption"]["key"])
            tmp_encrypted_zip = os.path.join(archive_dir, zip_sha + ".encrypted")
            _file_util.encrypt(aes_key, archive_zip, tmp_encrypted_zip)

            # Get encrypted ZIP hashes
            enc_zip_sha = _file_util.digest_sha256(tmp_encrypted_zip)
            enc_zip_md5 = _file_util.digest_md5(tmp_encrypted_zip)
            enc_zip_cid = _file_util.digest_cidv1(tmp_encrypted_zip)

            # Rename encrypted ZIP to SHA-256 of itself
            encrypted_zip = os.path.join(archive_dir, enc_zip_sha + ".encrypted")
            os.rename(tmp_encrypted_zip, encrypted_zip)
            _logger.info(f"Encrypted zip generated: {encrypted_zip}")

            # Register encrypted ZIP on ISCN
            if action_params["registration_policies"]["opentimestamps"]["active"]:
                with open(extracted_meta_content) as meta_content_f:
                    meta_content = json.load(meta_content_f)
                    iscn_record = {
                        "contentFingerprints": [
                            f"hash://sha256/{enc_zip_sha}",
                            f"hash://md5/{enc_zip_md5}",
                            f"ipfs://{enc_zip_cid}",
                        ],
                        "stakeholders": [
                            {
                                "contributionType": "http://schema.org/citation",
                                "footprint": f"hash://sha256/{content_sha}",
                                "description": "The SHA-256 of the original content.",
                            },
                            {
                                "contributionType": "http://schema.org/citation",
                                "footprint": f"hash://md5/{content_md5}",
                                "description": "The MD5 of the original content.",
                            },
                            {
                                "contributionType": "http://schema.org/citation",
                                "footprint": f"ipfs://{content_cid}",
                                "description": "The CID of the original content.",
                            },
                            {
                                "contributionType": "http://schema.org/citation",
                                "footprint": f"hash://sha256/{zip_sha}",
                                "description": "The SHA-256 of the unencrypted archive.",
                            },
                            {
                                "contributionType": "http://schema.org/citation",
                                "footprint": f"hash://md5/{zip_md5}",
                                "description": "The MD5 of the unencrypted archive.",
                            },
                            {
                                "contributionType": "http://schema.org/citation",
                                "footprint": f"ipfs://{zip_cid}",
                                "description": "The CID of the unencrypted archive.",
                            },
                        ],
                        "type": "Record",
                        "name": meta_content["name"],
                        "description": meta_content["description"],
                        "author": meta_content["author"],
                        "usageInfo": "Encrypted with AES-256 by Starling Lab.",
                        "keywords": [org_id, collection_id],
                        "datePublished": meta_content["dateCreated"],
                        "url": "",
                        "recordNotes": json.dumps(
                            (meta_content["extras"]), separators=(",", ":")
                        ),
                    }
                    iscnId = Iscn.register(iscn_record)
                    if iscnId is not None:
                        _logger.info(f"Content registered on iscn: {iscnId}")
                    else:
                        _logger.error("Content registration on iscn failed")
            else:
                _logger.info("Content registration on iscn skipped")

            # TODO: Register encrypted ZIP on Numbers Protocol

            # Generate file that contains all the hashes
            action_output_dir = asset_helper.path_for_action_output(
                collection_id, action_name
            )
            hash_list_path = os.path.join(action_output_dir, f"{input_zip_sha}.json")
            hash_list = {
                "inputBundle": {
                    "sha256": input_zip_sha,
                },
                "content": {
                    "sha256": content_sha,
                    "md5": content_md5,
                    "cid": content_cid,
                },
                "archive": {
                    "sha256": zip_sha,
                    "md5": zip_md5,
                    "cid": zip_cid,
                },
                "archiveEncrypted": {
                    "sha256": enc_zip_sha,
                    "md5": enc_zip_md5,
                    "cid": enc_zip_cid,
                },
            }
            if iscnId is not None:
                hash_list["registrationRecords"] = {"iscnId": iscnId}
            with open(hash_list_path, "w") as f:
                f.write(json.dumps(hash_list))
                f.write("\n")
        except Exception as e:
            _logger.error(
                f"{action_name} failed during processing of input file: {zip_path}"
            )
            _logger.error(str(e))
        finally:
            self._purge_from_tmp(zip_dir, tmp_dir)

    def c2pa_starling_capture(self, asset_fullpath, jwt_payload, meta):
>>>>>>> d29440ee
        """Process asset with create action.
        A new asset file is generated in the create-output folder with an original creation claim.

        Args:
            asset_fullpath: the local path to the asset file
            jwt_payload: a JWT payload containing metadata
            data: dictionary with the 'meta', 'meta_raw', and 'signature'
                  sections of the request

        Returns:
            the local path to the asset file in the internal directory

        Raises:
            Exception if errors are encountered during processing
        """

        if data.get("meta") is None:
            raise ValueError("Meta must be present, but got None!")

        # First verify the data
        if not signature.verify_create_hashes(asset_fullpath, data):
            raise Exception("Hashes did not match actual asset hash")
        if not signature.verify_all(data["meta_raw"], data["signature"]):
            raise Exception("Not all signatures verified")

        asset_helper = AssetHelper.from_jwt(jwt_payload)
        # Create temporary files to work with.
        tmp_asset_file = asset_helper.get_tmp_file_fullpath(".jpg")
        tmp_claim_file = asset_helper.get_tmp_file_fullpath(".json")

        # Inject create claim and read back from file.
        claim = _claim.generate_create(jwt_payload, data)
        shutil.copy2(asset_fullpath, tmp_asset_file)
        _claim_tool.run_claim_inject(claim, tmp_asset_file, None)
        _claim_tool.run_claim_dump(tmp_asset_file, tmp_claim_file)

        # Copy the C2PA-injected asset to both the internal and shared asset directories.
        internal_asset_file = asset_helper.get_internal_file_fullpath(tmp_asset_file)
        shutil.move(tmp_asset_file, internal_asset_file)
        subfolders = [
            jwt_payload.get("author", {}).get("name"),
            datetime.datetime.now(timezone.utc).strftime("%Y-%m-%d"),
        ]
        shutil.copy2(
            internal_asset_file, asset_helper.get_assets_create_output(subfolders)
        )
        _logger.info("New asset file added: %s", internal_asset_file)
        internal_claim_file = asset_helper.get_internal_claim_fullpath(
            internal_asset_file
        )
        shutil.move(tmp_claim_file, internal_claim_file)
        _logger.info(
            "New claim file added to the internal claims directory: %s",
            internal_claim_file,
        )
        return internal_asset_file

    def c2pa_proofmode(self, zip_path: str, org_config: dict, collection_id: str):
        """Process a proofmode zip that bundles multiple JPEG assets with metadata,
        and injects C2PA claims to outputted JPEG assets.

        Args:
            zip_path: path to asset zip (will be copied, not altered)
            org_config: configuration dictionary for this organization
            collection_id: string with the unique collection identifier this
                asset is in

        Raises:
            Exception if errors are encountered during processing
        """
        try:
            # TODO: change function to take just org_id as param
            action_name = "c2pa-proofmode"
            org_id = org_config["id"]
            asset_helper = AssetHelper(org_id)
            _file_util = FileUtil()

            # Get configs
            collection = config.ORGANIZATION_CONFIG.get_collection(
                org_id, collection_id
            )
            action = config.ORGANIZATION_CONFIG.get_action(
                org_id, collection_id, action_name
            )
            action_params = action.get("params")

            # Get paths
            action_dir = asset_helper.path_for_action(collection_id, action_name)
            action_output_dir = asset_helper.path_for_action_output(
                collection_id, action_name
            )
            action_tmp_dir = asset_helper.path_for_action_tmp(
                collection_id, action_name
            )

            # Verify and copy zip
            input_zip_sha = os.path.splitext(os.path.basename(zip_path))[0]
            if input_zip_sha != _file_util.digest_sha256(zip_path):
                raise Exception(f"SHA-256 of ZIP does not match file name: {zip_path}")
            tmp_zip = shutil.copy2(zip_path, action_tmp_dir)
            bundle_name = f"{input_zip_sha}-images"

            # Define paths for images extracted from proofmode zip
            tmp_img_dir = os.path.join(action_tmp_dir, bundle_name)
            action_img_dir = os.path.join(action_dir, bundle_name)

            meta_content = None
            photographer_id = None
            with ZipFile(tmp_zip) as zipf:
                meta_content_path = next(
                    (s for s in zipf.namelist() if s.endswith("-meta-content.json")),
                    None,
                )
                if meta_content_path is None:
                    raise Exception(f"ZIP at {zip_path} has no content metadata file")
                with zipf.open(meta_content_path) as meta_content_f:
                    meta_content = json.load(meta_content_f)
                    photographer_id = asset_helper.filename_safe(
                        meta_content["private"]["signal"]["sourceName"]
                    )

                # Open content ZIP and extract all JPEGs
                content_zip = next(
                    (s for s in zipf.namelist() if s.endswith(".zip")), None
                )
                if content_zip is None:
                    raise Exception(f"ZIP at {zip_path} has no content file")
                _file_util.create_dir(tmp_img_dir)
                with ZipFile(zipf.open(content_zip)) as content_zip_f:
                    for file_path in content_zip_f.namelist():
                        if os.path.splitext(file_path)[1].lower() in [".jpg", ".jpeg"]:
                            content_zip_f.extract(file_path, tmp_img_dir)

            # Get list of JPEGs
            image_filenames = []
            for filename in os.listdir(tmp_img_dir):
                if filename.lower().endswith(".jpg") or filename.lower().endswith(
                    ".jpeg"
                ):
                    image_filenames.append(filename)

            # C2PA-inject all JPEGs
            for filename in image_filenames:
                claim = _claim.generate_c2pa_proofmode(
                    action_params, meta_content, filename
                )
                path = os.path.join(tmp_img_dir, filename)
                _claim_tool.run_claim_inject(claim, path, None)

            # Process C2PA-injected JPEGs
            for filename in image_filenames:
                # Rename each image file to .jpg
                path = os.path.join(tmp_img_dir, filename)
                image_path = FileUtil.change_filename_extension(path, ".jpg")
                os.rename(path, image_path)

                # Read claims (requires .jpg extension as input)
                claim_path = FileUtil.change_filename_extension(image_path, ".json")
                _claim_tool.run_claim_dump(image_path, claim_path)

            # Copy all C2PA-injected JPEGs to action_dir
            shutil.copytree(tmp_img_dir, action_img_dir, dirs_exist_ok=True)

            # Atomically move all C2PA-injected JPEGs to output folder under photographer ID and date
            shared_dir = os.path.join(
                action_output_dir,
                photographer_id,
                datetime.now(timezone.utc).strftime("%Y-%m-%d"),
                bundle_name,
            )
            if os.path.exists(shared_dir):
                shared_dir = f"{shared_dir}-{int(time.time())}"
            os.renames(tmp_img_dir, shared_dir)
        except Exception as e:
            _logger.error(
                f"{action_name} failed during processing of input file: {zip_path}"
            )
            _logger.error(str(e))
        finally:
            self._purge_from_tmp(tmp_img_dir, action_tmp_dir)
            self._purge_from_tmp(tmp_zip, action_tmp_dir)

    # def c2pa_add(self, asset_fullpath, org_config, collection_id):
    #     """Process asset with add action.
    #     The provided asset file is added to the asset management system and renamed to its internal identifier in the add-output folder.

    #     Args:
    #         asset_fullpath: the local path to the asset file
    #         org_config: configuration dictionary for this organization
    #         collection_id: string with the unique collection identifier this
    #             asset is in

    #     Returns:
    #         the local path to the asset file in the internal directory
    #     """
    #     asset_helper = AssetHelper(org_config.get("id"))
    #     return self._add(
    #         asset_fullpath,
    #         asset_helper.path_for(collection_id, "c2pa-add", output=True),
    #         asset_helper,
    #     )

    # def c2pa_update(self, asset_fullpath, org_config, collection_id):
    #     """Process asset with update action.
    #     A new asset file is generated in the update-output folder with a claim that links it to a parent asset identified by its filename.

    #     Args:
    #         asset_fullpath: the local path to the asset file
    #         org_config: configuration dictionary for this organization
    #         collection_id: string with the unique collection identifier this
    #             asset is in

    #     Returns:
    #         the local path to the asset file in the internal directory
    #     """
    #     organization_id = org_config.get("id")
    #     asset_helper = AssetHelper(organization_id)
    #     return self._update(
    #         asset_fullpath,
    #         _claim.generate_update(org_config, collection_id),
    #         asset_helper.path_for(collection_id, "c2pa-update", output=True),
    #         asset_helper,
    #     )

    # def c2pa_store(self, asset_fullpath, org_config, collection_id):
    #     """Process asset with store action.
    #     The provided asset stored on decentralized storage, then a new asset file is generated in the store-output folder with a storage claim.

    #     Args:
    #         asset_fullpath: the local path to the asset file
    #         org_config: configuration dictionary for this organization
    #         collection_id: string with the unique collection identifier this
    #             asset is in

    #     Returns:
    #         the local path to the asset file in the internal directory
    #     """
    #     # Add uploaded asset to the internal directory.
    #     added_asset = self._add(asset_fullpath, None)

    #     # Store asset to IPFS and Filecoin.
    #     ipfs_cid = _filecoin.upload(added_asset)
    #     _logger.info("Asset file uploaded to IPFS with CID: %s", ipfs_cid)

    #     organization_id = org_config.get("id")
    #     return self._update(
    #         added_asset,
    #         _claim.generate_store(ipfs_cid.organization_id),
    #         AssetHelper(organization_id).path_for(
    #             collection_id, "c2pa-store", output=True
    #         ),
    #     )

    # def c2pa_custom(self, asset_fullpath, org_config, collection_id):
    #     """Process asset with custom action.
    #     A new asset file is generated in the custom-output folder with a claim that links it to a parent asset identified by its filename.

    #     Args:
    #         asset_fullpath: the local path to the asset file
    #         org_config: configuration dictionary for this organization
    #         collection_id: string with the unique collection identifier this
    #             asset is in

    #     Returns:
    #         the local path to the asset file in the internal directory
    #     """
    #     organization_id = org_config.get("id")
    #     asset_helper = AssetHelper(organization_id)

    #     # Add uploaded asset to the internal directory.
    #     added_asset = self._add(asset_fullpath, None)

    #     # Parse file name to get the search key.
    #     file_name, _ = os.path.splitext(os.path.basename(added_asset))

    #     # Find custom assertions for file.
    #     custom_assertions = self._load_custom_assertions().get(file_name)
    #     if custom_assertions is None:
    #         _logger.warning("Could not find custom assertions for asset")
    #     else:
    #         _logger.info("Found custom assertions for asset")
    #     return self._update(
    #         added_asset,
    #         _claim.generate_custom(custom_assertions),
    #         asset_helper.path_for(collection_id, "c2pa-custom", output=True),
    #         asset_helper,
    #     )

    # def _add(self, asset_fullpath, output_dir, asset_helper):
    #     # Create temporary files to work with.
    #     tmp_asset_file = asset_helper.get_tmp_file_fullpath(".jpg")
    #     time.sleep(1)
    #     _logger.info("File size: %s", os.path.getsize(asset_fullpath))
    #     shutil.copy2(asset_fullpath, tmp_asset_file)

    #     # Copy asset to both the internal and shared asset directories.
    #     internal_asset_file = asset_helper.get_internal_file_fullpath(tmp_asset_file)
    #     shutil.move(tmp_asset_file, internal_asset_file)
    #     if output_dir is not None:
    #         shutil.copy2(internal_asset_file, output_dir)
    #     _logger.info("New asset file added: %s", internal_asset_file)

    #     return internal_asset_file

    # def _update(self, asset_fullpath, claim, output_dir, asset_helper):
    #     # Create temporary files to work with.
    #     tmp_asset_file = asset_helper.get_tmp_file_fullpath(".jpg")
    #     tmp_claim_file = asset_helper.get_tmp_file_fullpath(".json")

    #     # Parse file name to get internal name for parent file.
    #     file_name, file_extension = os.path.splitext(os.path.basename(asset_fullpath))
    #     parent_file = os.path.join(
    #         asset_helper.get_assets_internal(), # removed
    #         file_name.partition("_")[0].partition("-")[0] + file_extension,
    #     )

    #     # Inject update claim and read back from file.
    #     time.sleep(1)
    #     _logger.info("File size: %s", os.path.getsize(asset_fullpath))
    #     shutil.copy2(asset_fullpath, tmp_asset_file)
    #     _logger.info("Searching for parent file: %s", parent_file)
    #     if not os.path.isfile(parent_file):
    #         raise Exception(f"Expected {parent_file} to be a file, but it isn't")

    #     _logger.info("_update() action found parent file for asset: %s", parent_file)
    #     _claim_tool.run_claim_inject(claim, tmp_asset_file, parent_file)
    #     _claim_tool.run_claim_dump(tmp_asset_file, tmp_claim_file)
    #     # Copy the C2PA-injected asset to both the internal and shared asset directories.
    #     internal_asset_file = asset_helper.get_internal_file_fullpath(tmp_asset_file)
    #     shutil.move(tmp_asset_file, internal_asset_file)
    #     if output_dir is not None:
    #         shutil.copy2(internal_asset_file, output_dir)
    #     _logger.info("New asset file added: %s", internal_asset_file)
    #     internal_claim_file = asset_helper.get_internal_claim_fullpath(
    #         internal_asset_file
    #     )
    #     shutil.move(tmp_claim_file, internal_claim_file)
    #     _logger.info(
    #         "New claim file added to the internal claims directory: %s",
    #         internal_claim_file,
    #     )
    #     return internal_asset_file

    # def _load_custom_assertions(self):
    #     """Loads custom assertions from file.

    #     Return:
    #         a dictionary with custom assertions mapped to asset name
    #     """
    #     custom_assertions_dictionary = {}
    #     custom_assertions_path = config.CUSTOM_ASSERTIONS_DICTIONARY
    #     try:
    #         with open(custom_assertions_path, "r") as f:
    #             custom_assertions_dictionary = json.load(f)
    #             _logger.info(
    #                 "Successfully loaded custom assertions dictionary: %s",
    #                 custom_assertions_path,
    #             )
    #     except Exception as err:
    #         _logger.info(
    #             "No custom assertions dictionary found: %s",
    #             custom_assertions_path,
    #         )
    #     return custom_assertions_dictionary

    def _authsign_data(
        self, proof_zip_path, extracted_content_path, data_hash, server_url, auth_token
    ):
        proof_file_path = f"{extracted_content_path}.authsign"
        try:
            _file_util.authsign_sign(data_hash, server_url, auth_token, proof_file_path)
            zip_util.append(
                proof_zip_path,
                proof_file_path,
                "proofs/" + os.path.basename(proof_file_path),
            )
        except Exception as e:
            _logger.error(str(e))
        return proof_file_path

    def _purge_from_tmp(self, purge_target, tmp_root):
        purge_target = purge_target.strip()
        if purge_target and purge_target != "/" and purge_target.startswith(tmp_root):
            # Clean up temporary files
            if os.path.isfile(purge_target):
                os.remove(purge_target)
                _logger.info(f"Purged temporary file at: {purge_target}")
            elif os.path.isdir(purge_target):
                shutil.rmtree(purge_target)
                _logger.info(f"Purged temporary directory at: {purge_target}")<|MERGE_RESOLUTION|>--- conflicted
+++ resolved
@@ -53,20 +53,6 @@
             asset_helper = AssetHelper(org_id)
             _file_util = FileUtil()
 
-<<<<<<< HEAD
-        collection = config.ORGANIZATION_CONFIG.get_collection(org_id, collection_id)
-        action = config.ORGANIZATION_CONFIG.get_action(org_id, collection_id, "archive")
-        action_params = action.get("params")
-        if action_params["encryption"]["algo"] != "aes-256-cbc":
-            raise Exception(
-                f"Encryption algo {action_params['encryption']['algo']} not implemented"
-            )
-
-        # Verify ZIP name
-        input_zip_sha = os.path.splitext(os.path.basename(zip_path))[0]
-        if input_zip_sha != file_util.digest_sha256(zip_path):
-            raise Exception(f"SHA-256 of ZIP does not match file name: {zip_path}")
-=======
             collection = config.ORGANIZATION_CONFIG.get_collection(
                 org_id, collection_id
             )
@@ -78,7 +64,6 @@
                 raise Exception(
                     f"Encryption algo {action_params['encryption']['algo']} not implemented"
                 )
->>>>>>> d29440ee
 
             # Verify ZIP name
             input_zip_sha = os.path.splitext(os.path.basename(zip_path))[0]
@@ -147,76 +132,6 @@
             zip_util.extract_file(
                 tmp_zip, meta_recorder_filename, extracted_meta_recorder
             )
-<<<<<<< HEAD
-        content_sha_unverified = os.path.splitext(content_filename)[0]
-        if f"{content_sha_unverified}-meta-content.json" not in zip_listing:
-            raise Exception(
-                f"ZIP at {zip_path} has no content metadata file: {zip_listing}"
-            )
-        if f"{content_sha_unverified}-meta-recorder.json" not in zip_listing:
-            raise Exception(
-                f"ZIP at {zip_path} has no recorder metadata file: {zip_listing}"
-            )
-
-        # Extract content file
-        tmp_dir = asset_helper.get_tmp_action_dir(collection_id, "archive")
-        zip_dir = os.path.join(tmp_dir, content_sha_unverified)
-        extracted_content = os.path.join(zip_dir, content_filename)
-        file_util.create_dir(zip_dir)
-        zip_util.extract_file(tmp_zip, content_filename, extracted_content)
-
-        # Generate content hashes and verify
-        content_sha = file_util.digest_sha256(extracted_content)
-        if content_sha != content_sha_unverified:
-            raise Exception(f"SHA-256 of content does not match file name: {zip_path}")
-        content_cid = file_util.digest_cidv1(extracted_content)
-        content_md5 = file_util.digest_md5(extracted_content)
-        _logger.info("Content verified for archival: {zip_path}")
-
-        # Register on OpenTimestamp and add that file to zip
-        if action_params["registration_policies"]["opentimestamps"]["active"]:
-            content_ots = extracted_content + ".ots"
-            file_util.register_timestamp(extracted_content, content_ots)
-            zip_util.append(
-                tmp_zip,
-                content_ots,
-                "proofs/" + os.path.basename(content_ots),
-            )
-            _logger.info(f"Content registered on opentimestamps: {content_ots}")
-        else:
-            _logger.info(f"Content registration on opentimestamps skipped")
-
-        # Get archive ZIP hashes
-        zip_sha = file_util.digest_sha256(tmp_zip)
-        zip_md5 = file_util.digest_md5(tmp_zip)
-        zip_cid = file_util.digest_cidv1(tmp_zip)
-
-        # Rename archive zip to SHA-256 of itself
-        archive_zip = os.path.join(archive_dir, zip_sha + ".zip")
-        os.rename(tmp_zip, archive_zip)
-        _logger.info(f"Archive zip generated: {archive_zip}")
-
-        # Encrypt archive ZIP
-        aes_key = crypto_util.get_key(action_params["encryption"]["key"])
-        tmp_encrypted_zip = os.path.join(archive_dir, zip_sha + ".encrypted")
-        file_util.encrypt(aes_key, archive_zip, tmp_encrypted_zip)
-
-        # Get encrypted ZIP hashes
-        enc_zip_sha = file_util.digest_sha256(tmp_encrypted_zip)
-        enc_zip_md5 = file_util.digest_md5(tmp_encrypted_zip)
-        enc_zip_cid = file_util.digest_cidv1(tmp_encrypted_zip)
-
-        # Rename encrypted ZIP to SHA-256 of itself
-        encrypted_zip = os.path.join(archive_dir, enc_zip_sha + ".encrypted")
-        os.rename(tmp_encrypted_zip, encrypted_zip)
-        _logger.info(f"Encrypted zip generated: {encrypted_zip}")
-
-        # TODO: Register encrypted ZIP on Numbers Protocol
-        # TODO: Register encrypted ZIP on ISCN
-        # Iscn.register_archive(path)
-
-    def create(self, asset_fullpath, jwt_payload, data):
-=======
 
             # Sign with authsign
             if action_params["signers"]["authsign"]["active"]:
@@ -415,7 +330,6 @@
             self._purge_from_tmp(zip_dir, tmp_dir)
 
     def c2pa_starling_capture(self, asset_fullpath, jwt_payload, meta):
->>>>>>> d29440ee
         """Process asset with create action.
         A new asset file is generated in the create-output folder with an original creation claim.
 
