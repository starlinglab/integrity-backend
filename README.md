# Starling Integrity API <!-- omit in toc -->

- [Overview](#overview)
- [Configuration](#configuration)
- [Development](#development)
  - [Setup](#setup)
  - [Code style and formatting](#code-style-and-formatting)
  - [Dockerized Debian environment](#dockerized-debian-environment)
  - [Creating and sending JWTs in development](#creating-and-sending-jwts-in-development)
  - [Specifying custom assertions](#specifying-custom-assertions)
- [License](#license)

## Overview

The Starling Integrity API provides HTTP endpoints for creating integrity attestations based on incoming data.

It depends on a binary of Adobe's `claim_tool`, which is planned to be open-sourced.

Other required binaries:
<<<<<<< HEAD
- `ots` from [opentimestamps-client](https://github.com/opentimestamps/opentimestamps-client)
=======
- `ipfs` from [ipfs.io](https://ipfs.io)
>>>>>>> 2137252c

## Configuration

The server is configured entirely via environment variables. See [config.py](./starlingcaptureapi/config.py) for the available variables and some notes about each. In development, you can use a local `.env` file setting environment variables. See `.env.example` for an example.

Most importantly, you will need to provide:
* `CLAIM_TOOL_PATH`: A path to a fully working `claim_tool` binary. The server should have permissions to execute it, and it should be correctly configured with its keys.
* `IMAGES_DIR`: A path to a directory to store images. The server will need write access to this directory. This will be the persistent storage for the received images with their attestations.
* `ISCN_SERVER`: The instance of the ISCN server to send registration requests to. Typically, this will be `http://localhost:3000` if you are using the sample server at https://github.com/likecoin/iscn-js/tree/master/sample/server in its default configuration.

## Development

### Setup

This is a Python3 project.  We use `pipenv` to manage dependencies and the Python environment (this is like `npm` or `bundler`, but for Python). To install `pipenv` on Mac:
```bash
brew install pipenv
```

See https://github.com/pypa/pipenv#installation for installation instructions in other systems.

The [Pipfile](./Pipfile) list all our dependencies. To install them:
 ```
 pipenv install
 ```

 To install both development and default dependencies:
 ```
 pipenv install --dev
 ```

To get a shell within the Python environment for this project:
```
pipenv shell
```
This will log you into the virtualenv that pipenv has created for this environment.

See https://pipenv.pypa.io/en/latest/ for more detailed `pipenv` documentation.

To run the server:
```
pipenv run server
```

To run the tests:
```
pipenv run pytest
```

### Code style and formatting

We follow [PEP8](https://www.python.org/dev/peps/pep-0008/) style guidelines, and delegate code style issues to automated tools.

We use [black](https://black.readthedocs.io/) with the default configuration for autoformatting.

To auto-format the entire codebase:
```
pipenv run autoformat
```

To auto-format just one file:
```
pipenv run black path/to/your/file.py
```

### Dockerized Debian environment

If you need to run the `claim-tool` binary in a Debian environment and don't have one on your machine, you can use the provided `docker-compose.yml` (and `Dockerfile`).

To get a shell inside the container:
```
docker-compose run --service-ports api bash
```

Once inside the container, run the usual commands (`pipenv install`, etc). You will also need a `claim_tool` binary inside the container (you can use `docker cp` to copy it into the container), as well as a directory for image storage.

### Creating and sending JWTs in development

You can create a JWT on https://jwt.io/. Make sure to use the same secret you are using in your development server (the value of `JWT_SECRET`). The algorithm should be `HS256`.

To send a request with a JWT to a server using curl:
```
curl -X POST http://localhost:8080/assets/create \
     -H "Authorization: Bearer <JWT>" \
     -H "Content-Type: multipart/form-data" \
     -F "file=@<image_filename>>"
```

Sample JWT from [jwt-payload.example.json](jwt-payload.example.json) and `JWT_SECRET="super-seekret"`:
```
eyJhbGciOiJIUzI1NiIsInR5cCI6IkpXVCJ9.eyJvcmdhbml6YXRpb25faWQiOiJoeXBoYWNvb3AiLCJhdXRob3IiOnsidHlwZSI6IlBlcnNvbiIsImlkZW50aWZpZXIiOiJodHRwczovL2h5cGhhLmNvb3AiLCJuYW1lIjoiQmVuZWRpY3QgTGF1In0sInR3aXR0ZXIiOnsidHlwZSI6Ik9yZ2FuaXphdGlvbiIsImlkZW50aWZpZXIiOiJodHRwczovL2h5cGhhLmNvb3AiLCJuYW1lIjoiSHlwaGFDb29wIn0sImNvcHlyaWdodCI6IkNvcHlyaWdodCAoQykgMjAyMSBIeXBoYSBXb3JrZXIgQ28tb3BlcmF0aXZlLiBBbGwgUmlnaHRzIFJlc2VydmVkLiJ9.9l-NgzCgdDvPavxr3RHs6bpfE10_PocK_FxztBKX2vg
```

### Specifying custom assertions

If you want to create a claim with manually created assertions, specify a dictionary where the key is the SHA-256 of the parent file, and the value is a list of custom assertions, then specify the path to your dictionary file in the `CUSTOM_ASSERTIONS_DICTIONARY` environment variable in your local `.env` file.

See [custom-assertions.example.json](custom-assertions.example.json) for an example.

## License

See [LICENSE](LICENSE).<|MERGE_RESOLUTION|>--- conflicted
+++ resolved
@@ -17,11 +17,8 @@
 It depends on a binary of Adobe's `claim_tool`, which is planned to be open-sourced.
 
 Other required binaries:
-<<<<<<< HEAD
 - `ots` from [opentimestamps-client](https://github.com/opentimestamps/opentimestamps-client)
-=======
 - `ipfs` from [ipfs.io](https://ipfs.io)
->>>>>>> 2137252c
 
 ## Configuration
 
