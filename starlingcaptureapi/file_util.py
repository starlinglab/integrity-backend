--- conflicted
+++ resolved
@@ -1,11 +1,7 @@
-<<<<<<< HEAD
 from . import config
-=======
 from .crypto_util import AESCipher
-from . import config
 
 from Crypto.Cipher import AES
->>>>>>> 2137252c
 from hashlib import sha256
 
 import errno
@@ -67,7 +63,6 @@
             return hasher.hexdigest()
         # TODO: handle error (image not found, etc.)
 
-<<<<<<< HEAD
     def register_timestamp(self, file_path, ts_file_path, timeout=5, min_cals=2):
         """Creates a opentimestamps file for the given file.
 
@@ -101,7 +96,7 @@
             raise Exception(
                 f"'ots stamp' failed with code {proc.returncode} and output:\n\n{proc.stderr.decode()}"
             )
-=======
+    
     def encrypt(self, key, file_path, enc_file_path):
         """Writes an encrypted version of the file to disk.
 
@@ -217,5 +212,4 @@
                 f"'ipfs add --only-hash --cid-version=1' failed with code {proc.returncode} and output:\n\n{proc.stdout}"
             )
 
-        return proc.stdout.strip()
->>>>>>> 2137252c
+        return proc.stdout.strip()