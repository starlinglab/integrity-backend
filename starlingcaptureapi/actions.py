--- conflicted
+++ resolved
@@ -4,11 +4,8 @@
 from .filecoin import Filecoin
 from . import config
 
-<<<<<<< HEAD
 import csv
-=======
 import json
->>>>>>> 31b037f1
 import logging
 import os
 import shutil
@@ -90,6 +87,7 @@
         tmp_asset_file = _asset_helper.get_tmp_file_fullpath(".jpg")
         tmp_claim_file = _asset_helper.get_tmp_file_fullpath(".json")
 
+        meta_proofmode = None
         # Unzip bundle, store asset file, and create dictionary for claim creation.
         with tempfile.TemporaryDirectory() as tmp_unzip_folder:
             with zipfile.ZipFile(asset_fullpath, 'r') as zip_ref:
@@ -280,7 +278,6 @@
         )
         return internal_asset_file
 
-<<<<<<< HEAD
     def _convert_to_degress(self, value):
         """Helper function to convert the GPS coordinates stored in the EXIF to degress in float format"""
         d0 = value[0][0]
@@ -320,7 +317,7 @@
                     lon = 0 - lon
 
         return lat, lon
-=======
+
     def _load_custom_assertions(self):
         """Loads custom assertions from file.
 
@@ -341,5 +338,4 @@
                 "No custom assertions dictionary found: %s",
                 custom_assertions_path,
             )
-        return custom_assertions_dictionary
->>>>>>> 31b037f1
+        return custom_assertions_dictionary