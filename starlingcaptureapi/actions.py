--- conflicted
+++ resolved
@@ -6,11 +6,8 @@
 from .iscn import Iscn
 from . import config
 
-<<<<<<< HEAD
 import csv
-=======
 import datetime
->>>>>>> 1d2ed6af
 import json
 import logging
 import os
