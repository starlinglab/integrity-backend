--- conflicted
+++ resolved
@@ -35,11 +35,9 @@
 # Address of ISCN registration HTTP server to use
 ISCN_SERVER = os.environ.get("ISCN_SERVER")
 
-<<<<<<< HEAD
 NUMBERS_API_KEY = os.environ.get("NUMBERS_API_KEY")
-=======
+
 KEY_STORE = os.environ.get("KEY_STORE")
->>>>>>> 77f26477
 
 
 class OrganizationConfig:
